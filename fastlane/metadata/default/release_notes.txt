<<<<<<< HEAD
In this release we have tweaked the start page of the app and are starting an experiment to see if we can encourage new users to add us to their iOS dock.

We have also fixed a bug in the last release which prevented users from logging in to email and social media sites.
=======
In this release we fixed a bug in the last release which prevented users from logging in to email and social media sites.
>>>>>>> e4742371
<|MERGE_RESOLUTION|>--- conflicted
+++ resolved
@@ -1,7 +1 @@
-<<<<<<< HEAD
-In this release we have tweaked the start page of the app and are starting an experiment to see if we can encourage new users to add us to their iOS dock.
-
-We have also fixed a bug in the last release which prevented users from logging in to email and social media sites.
-=======
-In this release we fixed a bug in the last release which prevented users from logging in to email and social media sites.
->>>>>>> e4742371
+In this release we fixed a bug in the last release which prevented users from logging in to email and social media sites.