--- conflicted
+++ resolved
@@ -1,5 +1 @@
-<<<<<<< HEAD
-CURRENT_PROJECT_VERSION = 23
-=======
-CURRENT_PROJECT_VERSION = 24
->>>>>>> 0fe39228
+CURRENT_PROJECT_VERSION = 24