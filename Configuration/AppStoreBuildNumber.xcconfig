--- conflicted
+++ resolved
@@ -1,5 +1 @@
-<<<<<<< HEAD
-CURRENT_PROJECT_VERSION = 62
-=======
-CURRENT_PROJECT_VERSION = 63
->>>>>>> 5634dcdc
+CURRENT_PROJECT_VERSION = 63