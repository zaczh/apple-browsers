<<<<<<< HEAD
CURRENT_PROJECT_VERSION = 154
=======
CURRENT_PROJECT_VERSION = 155
>>>>>>> fb1e132c
<|MERGE_RESOLUTION|>--- conflicted
+++ resolved
@@ -1,5 +1 @@
-<<<<<<< HEAD
-CURRENT_PROJECT_VERSION = 154
-=======
-CURRENT_PROJECT_VERSION = 155
->>>>>>> fb1e132c
+CURRENT_PROJECT_VERSION = 155