--- conflicted
+++ resolved
@@ -29,11 +29,7 @@
             targets: ["DataBrokerProtection"])
     ],
     dependencies: [
-<<<<<<< HEAD
-        .package(url: "https://github.com/duckduckgo/BrowserServicesKit", exact: "112.0.0"),
-=======
-        .package(url: "https://github.com/duckduckgo/BrowserServicesKit", exact: "111.1.1-1"),
->>>>>>> f3305143
+        .package(url: "https://github.com/duckduckgo/BrowserServicesKit", exact: "112.0.1"),
         .package(path: "../PixelKit"),
         .package(path: "../SwiftUIExtensions"),
         .package(path: "../XPCHelper"),
