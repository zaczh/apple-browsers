--- conflicted
+++ resolved
@@ -12,11 +12,7 @@
             targets: ["Account"]),
     ],
     dependencies: [
-<<<<<<< HEAD
-        .package(url: "https://github.com/duckduckgo/BrowserServicesKit", exact: "81.4.0"),
-=======
-        .package(url: "https://github.com/duckduckgo/BrowserServicesKit", exact: "81.3.1-1"),
->>>>>>> 38725809
+        .package(url: "https://github.com/duckduckgo/BrowserServicesKit", exact: "81.4.1"),
         .package(path: "../Purchase")
     ],
     targets: [
