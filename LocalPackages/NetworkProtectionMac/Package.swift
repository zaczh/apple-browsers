--- conflicted
+++ resolved
@@ -31,11 +31,7 @@
         .library(name: "NetworkProtectionUI", targets: ["NetworkProtectionUI"])
     ],
     dependencies: [
-<<<<<<< HEAD
-        .package(url: "https://github.com/duckduckgo/BrowserServicesKit", exact: "112.0.0"),
-=======
-        .package(url: "https://github.com/duckduckgo/BrowserServicesKit", exact: "111.1.1-1"),
->>>>>>> f3305143
+        .package(url: "https://github.com/duckduckgo/BrowserServicesKit", exact: "112.0.1"),
         .package(path: "../XPCHelper"),
         .package(path: "../SwiftUIExtensions"),
         .package(path: "../LoginItems"),
