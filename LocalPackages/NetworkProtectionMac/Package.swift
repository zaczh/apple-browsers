--- conflicted
+++ resolved
@@ -31,11 +31,7 @@
         .library(name: "NetworkProtectionUI", targets: ["NetworkProtectionUI"]),
     ],
     dependencies: [
-<<<<<<< HEAD
-        .package(url: "https://github.com/duckduckgo/BrowserServicesKit", exact: "143.0.0"),
-=======
-        .package(url: "https://github.com/duckduckgo/BrowserServicesKit", exact: "141.1.2-1"),
->>>>>>> 1342d8f9
+        .package(url: "https://github.com/duckduckgo/BrowserServicesKit", exact: "143.0.1"),
         .package(url: "https://github.com/airbnb/lottie-spm", exact: "4.4.1"),
         .package(path: "../XPCHelper"),
         .package(path: "../SwiftUIExtensions"),
