--- conflicted
+++ resolved
@@ -31,12 +31,8 @@
         .library(name: "NetworkProtectionUI", targets: ["NetworkProtectionUI"]),
     ],
     dependencies: [
-<<<<<<< HEAD
         .package(url: "https://github.com/duckduckgo/BrowserServicesKit", exact: "138.1.0"),
-=======
-        .package(url: "https://github.com/duckduckgo/BrowserServicesKit", exact: "138.0.0"),
         .package(url: "https://github.com/airbnb/lottie-spm", exact: "4.4.1"),
->>>>>>> 5e230ad1
         .package(path: "../XPCHelper"),
         .package(path: "../SwiftUIExtensions"),
         .package(path: "../LoginItems"),
@@ -78,11 +74,7 @@
                 .product(name: "PixelKit", package: "BrowserServicesKit"),
                 .product(name: "SwiftUIExtensions", package: "SwiftUIExtensions"),
                 .product(name: "LoginItems", package: "LoginItems"),
-<<<<<<< HEAD
-=======
-                .product(name: "PixelKit", package: "PixelKit"),
                 .product(name: "Lottie", package: "lottie-spm")
->>>>>>> 5e230ad1
             ],
             resources: [
                 .copy("Resources/Assets.xcassets")
