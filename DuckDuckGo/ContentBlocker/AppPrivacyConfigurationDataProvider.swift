--- conflicted
+++ resolved
@@ -22,13 +22,8 @@
 final class AppPrivacyConfigurationDataProvider: EmbeddedDataProvider {
 
     public struct Constants {
-<<<<<<< HEAD
-        public static let embeddedDataETag = "\"dd6d368b6d543f6bc204d76cff6e2cb3\""
-        public static let embeddedDataSHA = "de33a89ccdea878fb7905b5ab124ff059f5298096a924bda236f7a83ff1123bc"
-=======
         public static let embeddedDataETag = "\"def143c561e778e40306546297614e4c\""
         public static let embeddedDataSHA = "bb81fb49ef3d6425111a08b30442642897d1c5558a494adae1ebf401a10c37f8"
->>>>>>> f788ee26
     }
 
     var embeddedDataEtag: String {
