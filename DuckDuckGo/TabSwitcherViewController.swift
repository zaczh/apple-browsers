//
//  TabSwitcherViewController.swift
//  DuckDuckGo
//
//  Copyright © 2017 DuckDuckGo. All rights reserved.
//
//  Licensed under the Apache License, Version 2.0 (the "License");
//  you may not use this file except in compliance with the License.
//  You may obtain a copy of the License at
//
//  http://www.apache.org/licenses/LICENSE-2.0
//
//  Unless required by applicable law or agreed to in writing, software
//  distributed under the License is distributed on an "AS IS" BASIS,
//  WITHOUT WARRANTIES OR CONDITIONS OF ANY KIND, either express or implied.
//  See the License for the specific language governing permissions and
//  limitations under the License.
//

import UIKit
import Common
import Core
import DDGSync
import WebKit
import Bookmarks
import Persistence

// swiftlint:disable file_length
class TabSwitcherViewController: UIViewController {
    
    struct Constants {
        static let preferredMinNumberOfRows: CGFloat = 2.7

        static let cellMinHeight: CGFloat = 140.0
        static let cellMaxHeight: CGFloat = 209.0
    }

    struct BookmarkAllResult {
        let newCount: Int
        let existingCount: Int
    }
    
    @IBOutlet weak var titleView: UILabel!
    @IBOutlet weak var collectionView: UICollectionView!
    @IBOutlet weak var toolbar: UIToolbar!
    
    @IBOutlet weak var displayModeButton: UIButton!
    @IBOutlet weak var bookmarkAllButton: UIButton!
    
    @IBOutlet weak var fireButton: UIBarButtonItem!
    @IBOutlet weak var doneButton: UIBarButtonItem!
    @IBOutlet weak var plusButton: UIBarButtonItem!
    
    @IBOutlet weak var topFireButton: UIButton!
    @IBOutlet weak var topPlusButton: UIButton!
    @IBOutlet weak var topDoneButton: UIButton!

    @IBOutlet var displayModeTrailingConstraint: NSLayoutConstraint!

    weak var delegate: TabSwitcherDelegate!
    weak var tabsModel: TabsModel!
    weak var previewsSource: TabPreviewsSource!
    
    private var bookmarksDatabase: CoreDataDatabase
    private let syncService: DDGSyncing
    
    weak var reorderGestureRecognizer: UIGestureRecognizer?
    
    override var canBecomeFirstResponder: Bool { return true }
    
    var currentSelection: Int?
    
    private var tabSwitcherSettings: TabSwitcherSettings = DefaultTabSwitcherSettings()
    private(set) var isProcessingUpdates = false
    private var canUpdateCollection = true

    let favicons = Favicons.shared
    
    required init?(coder: NSCoder,
                   bookmarksDatabase: CoreDataDatabase,
                   syncService: DDGSyncing) {
        self.bookmarksDatabase = bookmarksDatabase
        self.syncService = syncService
        super.init(coder: coder)
    }
    
    required init?(coder: NSCoder) {
        fatalError("Not implemented")
    }

    override func viewDidLoad() {
        super.viewDidLoad()
        refreshTitle()
        setupBackgroundView()
        currentSelection = tabsModel.currentIndex
        decorate()
        becomeFirstResponder()
        
        if !tabSwitcherSettings.hasSeenNewLayout {
            Pixel.fire(pixel: .tabSwitcherNewLayoutSeen)
            tabSwitcherSettings.hasSeenNewLayout = true
        }
        
        displayModeButton.isPointerInteractionEnabled = true
        bookmarkAllButton.isPointerInteractionEnabled = true
        topFireButton.isPointerInteractionEnabled = true
        topPlusButton.isPointerInteractionEnabled = true
        topDoneButton.isPointerInteractionEnabled = true
    }
    
    override func viewDidLayoutSubviews() {
        super.viewDidLayoutSubviews()
        toolbar.isHidden = AppWidthObserver.shared.isLargeWidth
        displayModeTrailingConstraint.isActive = !AppWidthObserver.shared.isLargeWidth
        topFireButton.isHidden = !AppWidthObserver.shared.isLargeWidth
        topDoneButton.isHidden = !AppWidthObserver.shared.isLargeWidth
        topPlusButton.isHidden = !AppWidthObserver.shared.isLargeWidth
    }
    
    private func setupBackgroundView() {
        let view = UIView(frame: collectionView.frame)
        view.addGestureRecognizer(UITapGestureRecognizer(target: self, action: #selector(handleTap(gesture:))))
        collectionView.backgroundView = view
    }
    
    private func refreshDisplayModeButton() {
        if tabSwitcherSettings.isGridViewEnabled {
            displayModeButton.setImage(UIImage(named: "tabsToggleGrid"), for: .normal)
        } else {
            displayModeButton.setImage(UIImage(named: "tabsToggleList"), for: .normal)
        }
    }

    override func viewWillAppear(_ animated: Bool) {
        super.viewWillAppear(animated)
        
        if reorderGestureRecognizer == nil {
            let recognizer = UILongPressGestureRecognizer(target: self,
                                                          action: #selector(handleLongPress(gesture:)))
            collectionView.addGestureRecognizer(recognizer)
            reorderGestureRecognizer = recognizer
        }
    }
    
    override func viewDidAppear(_ animated: Bool) {
        super.viewDidAppear(animated)
        
        if DaxDialogs.shared.shouldShowFireButtonPulse {
            DaxDialogs.shared.fireButtonPulseStarted()
            guard let window = view.window else { return }
            
            let fireButtonView: UIView?
            if !topFireButton.isHidden {
                fireButtonView = topFireButton
            } else {
                fireButtonView = fireButton.value(forKey: "view") as? UIView
            }
            guard let view = fireButtonView else { return }
            
            if !ViewHighlighter.highlightedViews.contains(where: { $0.view == view }) {
                ViewHighlighter.hideAll()
                ViewHighlighter.showIn(window, focussedOnView: view)
            }
        }
    }
    
    func prepareForPresentation() {
        view.layoutIfNeeded()
        self.scrollToInitialTab()
    }
    
    override func prepare(for segue: UIStoryboardSegue, sender: Any?) {

        ViewHighlighter.hideAll()
        
        if let controller = segue.destination as? ActionSheetDaxDialogViewController {
            let spec = sender as? DaxDialogs.ActionSheetSpec
            controller.spec = spec
            controller.delegate = self
        }

    }
    
    @objc func handleTap(gesture: UITapGestureRecognizer) {
        dismiss()
    }

    @objc func handleLongPress(gesture: UILongPressGestureRecognizer) {
        switch gesture.state {
        case .began:
            guard let path = collectionView.indexPathForItem(at: gesture.location(in: collectionView)) else { return }
            collectionView.beginInteractiveMovementForItem(at: path)
            
        case .changed:
            collectionView.updateInteractiveMovementTargetPosition(gesture.location(in: collectionView))
            
        case .ended:
            collectionView.endInteractiveMovement()
            
        default:
            collectionView.cancelInteractiveMovement()
        }
        
    }
    
    override func viewWillTransition(to size: CGSize, with coordinator: UIViewControllerTransitionCoordinator) {
        super.viewWillTransition(to: size, with: coordinator)
        collectionView.collectionViewLayout.invalidateLayout()
    }
    
    private func scrollToInitialTab() {
        let index = tabsModel.currentIndex
        guard index < collectionView.numberOfItems(inSection: 0) else { return }
        let indexPath = IndexPath(row: index, section: 0)
        collectionView.scrollToItem(at: indexPath, at: .bottom, animated: false)
    }

    private func refreshTitle() {
        titleView.text = UserText.numberOfTabs(tabsModel.count)
    }
    
    fileprivate func displayBookmarkAllStatusMessage(with results: BookmarkAllResult, openTabsCount: Int) {
        if results.newCount == openTabsCount {
            ActionMessageView.present(message: UserText.bookmarkAllTabsSaved)
        } else {
            let failedToSaveCount = openTabsCount - results.newCount - results.existingCount
            os_log("Failed to save %d tabs", log: .generalLog, type: .debug, failedToSaveCount)
            ActionMessageView.present(message: UserText.bookmarkAllTabsFailedToSave)
        }
    }
   
    @IBAction func onBookmarkAllOpenTabsPressed(_ sender: UIButton) {
         
        let alert = UIAlertController(title: UserText.alertBookmarkAllTitle,
                                      message: UserText.alertBookmarkAllMessage,
                                      preferredStyle: .alert)
        alert.addAction(UIAlertAction(title: UserText.actionCancel, style: .cancel))
        alert.addAction(title: UserText.actionBookmark, style: .default) {
            let model = MenuBookmarksViewModel(bookmarksDatabase: self.bookmarksDatabase, syncService: self.syncService)
            model.favoritesDisplayMode = AppDependencyProvider.shared.appSettings.favoritesDisplayMode
            let result = self.bookmarkAll(viewModel: model)
            self.displayBookmarkAllStatusMessage(with: result, openTabsCount: self.tabsModel.tabs.count)
        }
        
        present(alert, animated: true, completion: nil)
    }

    private func bookmarkAll(viewModel: MenuBookmarksInteracting) -> BookmarkAllResult {
        let tabs = self.tabsModel.tabs
        var newCount = 0
        tabs.forEach { tab in
            guard let link = tab.link else { return }
            if viewModel.bookmark(for: link.url) == nil {
                viewModel.createBookmark(title: link.displayTitle, url: link.url)
                favicons.loadFavicon(forDomain: link.url.host, intoCache: .fireproof, fromCache: .tabs)
                newCount += 1
            }
        }
        return .init(newCount: newCount, existingCount: tabs.count - newCount)
    }
    
    @IBAction func onDisplayModeButtonPressed(_ sender: UIButton) {
        tabSwitcherSettings.isGridViewEnabled = !tabSwitcherSettings.isGridViewEnabled
        
        if tabSwitcherSettings.isGridViewEnabled {
            Pixel.fire(pixel: .tabSwitcherGridEnabled)
        } else {
            Pixel.fire(pixel: .tabSwitcherListEnabled)
        }
        
        refreshDisplayModeButton()
        
        UIView.transition(with: view,
                          duration: 0.3,
                          options: .transitionCrossDissolve, animations: {
                            self.collectionView.reloadData()
        }, completion: nil)
    }

    @IBAction func onAddPressed(_ sender: UIBarButtonItem) {
<<<<<<< HEAD
        Pixel.fire(pixel: .tabSwitcherNewTab)
=======
        guard !isProcessingUpdates else { return }
>>>>>>> dd16758a
        delegate.tabSwitcherDidRequestNewTab(tabSwitcher: self)
        dismiss()
    }

    @IBAction func onDonePressed(_ sender: UIBarButtonItem) {
        dismiss()
    }
    
    func markCurrentAsViewedAndDismiss() {
        // Will be dismissed, so no need to process incoming updates
        canUpdateCollection = false

        if let current = currentSelection {
            let tab = tabsModel.get(tabAt: current)
            tab.viewed = true
            tabsModel.save()
            delegate?.tabSwitcher(self, didSelectTab: tab)
        }
        dismiss()
    }

    @IBAction func onFirePressed(sender: AnyObject) {
        Pixel.fire(pixel: .forgetAllPressedTabSwitching)
        
        if DaxDialogs.shared.shouldShowFireButtonPulse {
            let spec = DaxDialogs.shared.fireButtonEducationMessage()
            performSegue(withIdentifier: "ActionSheetDaxDialog", sender: spec)
        } else {
            let alert = ForgetDataAlert.buildAlert(forgetTabsAndDataHandler: { [weak self] in
                self?.forgetAll()
            })
            
            if let anchor = sender as? UIView {
                self.present(controller: alert, fromView: anchor)
            } else {
                self.present(controller: alert, fromView: toolbar)
            }
        }
    }

    private func forgetAll() {
        self.delegate.tabSwitcherDidRequestForgetAll(tabSwitcher: self)
    }

    func dismiss() {
        dismiss(animated: true, completion: nil)
    }

    override func dismiss(animated: Bool, completion: (() -> Void)? = nil) {
        canUpdateCollection = false
        tabsModel.tabs.forEach { $0.removeObserver(self) }
        super.dismiss(animated: animated, completion: completion)
    }
}

extension TabSwitcherViewController: TabViewCellDelegate {

    func deleteTab(tab: Tab) {
        guard let index = tabsModel.indexOf(tab: tab) else { return }
        let isLastTab = tabsModel.count == 1
        if isLastTab {
            // Will be dismissed, so no need to process incoming updates
            canUpdateCollection = false

            delegate.tabSwitcher(self, didRemoveTab: tab)
            currentSelection = tabsModel.currentIndex
            refreshTitle()
            collectionView.reloadData()
            DispatchQueue.global(qos: .background).async {
                Favicons.shared.clearCache(.tabs, clearMemoryCache: true)
            }
        } else {
            collectionView.performBatchUpdates({
                isProcessingUpdates = true
                delegate.tabSwitcher(self, didRemoveTab: tab)
                currentSelection = tabsModel.currentIndex
                collectionView.deleteItems(at: [IndexPath(row: index, section: 0)])
            }, completion: { _ in
                self.isProcessingUpdates = false
                guard let current = self.currentSelection else { return }
                self.refreshTitle()
                self.collectionView.reloadItems(at: [IndexPath(row: current, section: 0)])
                
                // remove favicon from tabs cache when no other tabs have that domain
                self.removeFavicon(forTab: tab)
            })
        }
    }
    
    func isCurrent(tab: Tab) -> Bool {
        return currentSelection == tabsModel.indexOf(tab: tab)
    }

    private func removeFavicon(forTab tab: Tab) {
        DispatchQueue.global(qos: .background).async {
            if let currentHost = tab.link?.url.host,
               !self.tabsModel.tabExists(withHost: currentHost) {
                Favicons.shared.removeTabFavicon(forDomain: currentHost)
            }
        }
    }

}

extension TabSwitcherViewController: UICollectionViewDataSource {

    func numberOfSections(in collectionView: UICollectionView) -> Int {
        return 1
    }
    
    public func collectionView(_ collectionView: UICollectionView, numberOfItemsInSection section: Int) -> Int {
        return tabsModel.count
    }

    public func collectionView(_ collectionView: UICollectionView, cellForItemAt indexPath: IndexPath) -> UICollectionViewCell {
        
        let cellIdentifier = tabSwitcherSettings.isGridViewEnabled ? TabViewGridCell.reuseIdentifier : TabViewListCell.reuseIdentifier
        guard let cell = collectionView.dequeueReusableCell(withReuseIdentifier: cellIdentifier, for: indexPath) as? TabViewCell else {
            fatalError("Failed to dequeue cell \(cellIdentifier) as TabViewCell")
        }
        cell.delegate = self
        cell.isDeleting = false
        
        if indexPath.row < tabsModel.count {
            let tab = tabsModel.get(tabAt: indexPath.row)
            tab.addObserver(self)
            cell.update(withTab: tab,
                        preview: previewsSource.preview(for: tab),
                        reorderRecognizer: reorderGestureRecognizer)
        }
        
        return cell
    }
}

extension TabSwitcherViewController: UICollectionViewDelegate {

    func collectionView(_ collectionView: UICollectionView, didSelectItemAt indexPath: IndexPath) {
        Pixel.fire(pixel: .tabSwitcherSwitchTabs)
        currentSelection = indexPath.row
        markCurrentAsViewedAndDismiss()
    }
   
    func collectionView(_ collectionView: UICollectionView, shouldSelectItemAt indexPath: IndexPath) -> Bool {
        return true
    }
    
    func collectionView(_ collectionView: UICollectionView, canMoveItemAt indexPath: IndexPath) -> Bool {
        return true
    }
    
    func collectionView(_ collectionView: UICollectionView, targetIndexPathForMoveFromItemAt originalIndexPath: IndexPath,
                        toProposedIndexPath proposedIndexPath: IndexPath) -> IndexPath {
        return proposedIndexPath
    }
    
    func collectionView(_ collectionView: UICollectionView, moveItemAt sourceIndexPath: IndexPath, to destinationIndexPath: IndexPath) {
        tabsModel.moveTab(from: sourceIndexPath.row, to: destinationIndexPath.row)
        currentSelection = tabsModel.currentIndex
    }

}

extension TabSwitcherViewController: UICollectionViewDelegateFlowLayout {

    private func calculateColumnWidth(minimumColumnWidth: CGFloat, maxColumns: Int) -> CGFloat {
        // Spacing is supposed to be equal between cells and on left/right side of the collection view
        let layout = collectionView.collectionViewLayout as? UICollectionViewFlowLayout
        let spacing = layout?.sectionInset.left ?? 0.0
        
        let contentWidth = collectionView.bounds.width - spacing
        let numberOfColumns = min(maxColumns, Int(contentWidth / minimumColumnWidth))
        return contentWidth / CGFloat(numberOfColumns) - spacing
    }
    
    private func calculateRowHeight(columnWidth: CGFloat) -> CGFloat {
        
        // Calculate height based on the view size
        let contentAspectRatio = collectionView.bounds.width / collectionView.bounds.height
        let heightToFit = (columnWidth / contentAspectRatio) + TabViewGridCell.Constants.cellHeaderHeight
        
        // Try to display at least `preferredMinNumberOfRows`
        let preferredMaxHeight = collectionView.bounds.height / Constants.preferredMinNumberOfRows
        let preferredHeight = min(preferredMaxHeight, heightToFit)
        
        return min(Constants.cellMaxHeight,
                   max(Constants.cellMinHeight, preferredHeight))
    }
    
    func collectionView(_ collectionView: UICollectionView,
                        layout collectionViewLayout: UICollectionViewLayout,
                        sizeForItemAt indexPath: IndexPath) -> CGSize {
        
        if tabSwitcherSettings.isGridViewEnabled {
            let columnWidth = calculateColumnWidth(minimumColumnWidth: 150, maxColumns: 4)
            let rowHeight = calculateRowHeight(columnWidth: columnWidth)
            return CGSize(width: floor(columnWidth),
                          height: floor(rowHeight))
        } else {
            let layout = collectionView.collectionViewLayout as? UICollectionViewFlowLayout
            let spacing = layout?.sectionInset.left ?? 0.0
            
            let width = min(664, collectionView.bounds.size.width - 2 * spacing)
            
            return CGSize(width: width, height: 70)
        }
    }
    
}

extension TabSwitcherViewController: TabObserver {
    
    func didChange(tab: Tab) {
        // Reloading when updates are processed will result in a crash
        guard !isProcessingUpdates, canUpdateCollection else {
            return
        }

        if let index = tabsModel.indexOf(tab: tab), index < collectionView.numberOfItems(inSection: 0) {
            if #available(iOS 15.0, *) {
                collectionView.reconfigureItems(at: [IndexPath(row: index, section: 0)])
            } else {
                collectionView.reloadItems(at: [IndexPath(row: index, section: 0)])
            }
        }
    }
}

extension TabSwitcherViewController {
    
    private func decorate() {
        let theme = ThemeManager.shared.currentTheme
        view.backgroundColor = theme.backgroundColor
        
        refreshDisplayModeButton()
        
        titleView.textColor = theme.barTintColor
        bookmarkAllButton.tintColor = theme.barTintColor
        topDoneButton.tintColor = theme.barTintColor
        topPlusButton.tintColor = theme.barTintColor
        topFireButton.tintColor = theme.barTintColor
        
        toolbar.barTintColor = theme.barBackgroundColor
        toolbar.tintColor = theme.barTintColor
                
        collectionView.reloadData()
    }
}
// swiftlint:enable file_length<|MERGE_RESOLUTION|>--- conflicted
+++ resolved
@@ -278,11 +278,9 @@
     }
 
     @IBAction func onAddPressed(_ sender: UIBarButtonItem) {
-<<<<<<< HEAD
+        guard !isProcessingUpdates else { return }
+
         Pixel.fire(pixel: .tabSwitcherNewTab)
-=======
-        guard !isProcessingUpdates else { return }
->>>>>>> dd16758a
         delegate.tabSwitcherDidRequestNewTab(tabSwitcher: self)
         dismiss()
     }
