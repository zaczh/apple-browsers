--- conflicted
+++ resolved
@@ -217,13 +217,8 @@
             DaxDialogs.shared.primeForUse()
         }
 
-<<<<<<< HEAD
-        // Experiment installation will be uncommented once we decide to run the experiment
-//        PixelExperiment.install()
         PixelExperimentForBrokenSites.install()
-=======
         PixelExperiment.install()
->>>>>>> d0eb8aa2
 
         // MARK: Sync initialisation
 
