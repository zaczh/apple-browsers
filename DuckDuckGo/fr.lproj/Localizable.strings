--- conflicted
+++ resolved
@@ -898,9 +898,6 @@
 /* No comment provided by engineer. */
 "dax.onboarding.message" = "Internet peut être intrusif.\n\nMais ne vous inquiétez pas ! Rechercher et naviguer de manière confidentielle est plus facile que vous ne le pensez.";
 
-/* No comment provided by engineer. */
-"Debug" = "Debug";
-
 /* GPC Setting state */
 "donotsell.disabled" = "Désactivé";
 
@@ -1375,9 +1372,6 @@
 /* Please preserve newline character */
 "launchscreenWelcomeMessage" = "Bienvenue sur\nDuckDuckGo !";
 
-/* No comment provided by engineer. */
-"LOREM IPSUM" = "LOREM IPSUM";
-
 /* Summary text for the macOS browser waitlist */
 "mac-browser.waitlist.summary" = "DuckDuckGo pour Mac répond à vos besoins de rapidité et de fonctionnalités de navigation, et dispose des meilleurs outils de leur catégorie pour protéger votre vie privée.";
 
@@ -1445,18 +1439,6 @@
 "network-protection.privacy-policy.title" = "Politique de confidentialité";
 
 /* Title text for the Network Protection terms and conditions accept button */
-<<<<<<< HEAD
-"network-protection.waitlist.agree-and-continue" = "Agree and Continue";
-
-/* Availability disclaimer for Network Protection join waitlist screen */
-"network-protection.waitlist.availability-disclaimer" = "Network Protection is free to use during early access.";
-
-/* Agree and Continue button for Network Protection join waitlist screen */
-"network-protection.waitlist.button.agree-and-continue" = "Agree and Continue";
-
-/* Enable Notifications button for Network Protection joined waitlist screen */
-"network-protection.waitlist.button.enable-notifications" = "Enable Notifications";
-=======
 "network-protection.waitlist.agree-and-continue" = "Accepter et continuer";
 
 /* Availability disclaimer for Network Protection join waitlist screen */
@@ -1467,55 +1449,17 @@
 
 /* Enable Notifications button for Network Protection joined waitlist screen */
 "network-protection.waitlist.button.enable-notifications" = "Activer les notifications";
->>>>>>> 95e64073
 
 /* Button title for users who already have an invite code */
 "network-protection.waitlist.button.existing-invite-code" = "J'ai un code d'invitation";
 
 /* Join Waitlist button for Network Protection join waitlist screen */
-<<<<<<< HEAD
-"network-protection.waitlist.button.join-waitlist" = "Join the Waitlist";
-=======
 "network-protection.waitlist.button.join-waitlist" = "S'inscrire sur la liste d'attente";
->>>>>>> 95e64073
 
 /* Button title text for the Network Protection waitlist confirmation prompt */
 "network-protection.waitlist.get-started" = "Commencer";
 
 /* Subtitle for section 1 of the Network Protection invited screen */
-<<<<<<< HEAD
-"network-protection.waitlist.invited.section-1.subtitle" = "Encrypt online traffic across your browsers and apps.";
-
-/* Title for section 1 of the Network Protection invited screen */
-"network-protection.waitlist.invited.section-1.title" = "Full-device coverage";
-
-/* Subtitle for section 2 of the Network Protection invited screen */
-"network-protection.waitlist.invited.section-2.subtitle" = "No need for a separate app. Connect in one click and see your connection status at a glance.";
-
-/* Title for section 2 of the Network Protection invited screen */
-"network-protection.waitlist.invited.section-2.title" = "Fast, reliable, and easy to use";
-
-/* Subtitle for section 3 of the Network Protection invited screen */
-"network-protection.waitlist.invited.section-3.subtitle" = "We do not log or save any data that can connect you to your online activity.";
-
-/* Title for section 3 of the Network Protection invited screen */
-"network-protection.waitlist.invited.section-3.title" = "Strict no-logging policy";
-
-/* Subtitle for Network Protection invited screen */
-"network-protection.waitlist.invited.subtitle" = "Get an extra layer of protection online with the VPN built for speed and simplicity. Encrypt your internet connection across your entire device and hide your location and IP address from sites you visit.";
-
-/* Title for Network Protection invited screen */
-"network-protection.waitlist.invited.title" = "You’re invited to try\nNetwork Protection early access!";
-
-/* First subtitle for Network Protection join waitlist screen */
-"network-protection.waitlist.join.subtitle.1" = "Secure your connection anytime, anywhere with Network Protection, the VPN from DuckDuckGo.";
-
-/* Second subtitle for Network Protection join waitlist screen */
-"network-protection.waitlist.join.subtitle.2" = "Join the waitlist, and we’ll notify you when it’s your turn.";
-
-/* Title for Network Protection join waitlist screen */
-"network-protection.waitlist.join.title" = "Network Protection Early Access";
-=======
 "network-protection.waitlist.invited.section-1.subtitle" = "Cryptez le trafic en ligne sur vos navigateurs et applications.";
 
 /* Title for section 1 of the Network Protection invited screen */
@@ -1544,27 +1488,11 @@
 
 /* Second subtitle for Network Protection join waitlist screen */
 "network-protection.waitlist.join.subtitle.2" = "Inscrivez-vous sur la liste d'attente et nous vous informerons quand viendra votre tour.";
->>>>>>> 95e64073
 
 /* Title for Network Protection joined waitlist screen */
 "network-protection.waitlist.joined.title" = "Vous êtes sur liste d'attente !";
 
 /* Subtitle 1 for Network Protection joined waitlist screen when notifications are enabled */
-<<<<<<< HEAD
-"network-protection.waitlist.joined.with-notifications.subtitle.1" = "New invites are sent every few days, on a first come, first served basis.";
-
-/* Subtitle 2 for Network Protection joined waitlist screen when notifications are enabled */
-"network-protection.waitlist.joined.with-notifications.subtitle.2" = "We’ll notify you when your invite is ready.";
-
-/* Body text for the alert to enable notifications */
-"network-protection.waitlist.notification-alert.description" = "We’ll send you a notification when your invite to test Network Protection is ready.";
-
-/* Subtitle for the alert to confirm enabling notifications */
-"network-protection.waitlist.notification-prompt-description" = "Get a notification when your copy of Network Protection early access is ready.";
-
-/* Title for the alert to confirm enabling notifications */
-"network-protection.waitlist.notification-prompt-title" = "Know the instant you're invited";
-=======
 "network-protection.waitlist.joined.with-notifications.subtitle.1" = "Les nouvelles invitations sont envoyées tous les quelques jours, sur la base du premier arrivé, premier servi.";
 
 /* Subtitle 2 for Network Protection joined waitlist screen when notifications are enabled */
@@ -1578,23 +1506,15 @@
 
 /* Title for the alert to confirm enabling notifications */
 "network-protection.waitlist.notification-prompt-title" = "Sachez instantanément que vous êtes invité(e)";
->>>>>>> 95e64073
 
 /* Title for Network Protection waitlist notification */
 "network-protection.waitlist.notification.text" = "Ouvrez votre invitation";
 
 /* Title for Network Protection waitlist notification */
-<<<<<<< HEAD
-"network-protection.waitlist.notification.title" = "Network Protection is ready!";
-
-/* Subtitle text for the Network Protection settings row */
-"network-protection.waitlist.settings-subtitle.joined-and-invited" = "Your invite is ready!";
-=======
 "network-protection.waitlist.notification.title" = "La Network Protection est prête !";
 
 /* Subtitle text for the Network Protection settings row */
 "network-protection.waitlist.settings-subtitle.joined-and-invited" = "Votre invitation est prête !";
->>>>>>> 95e64073
 
 /* Subtitle text for the Network Protection settings row */
 "network-protection.waitlist.settings-subtitle.joined-but-not-invited" = "Vous êtes sur liste d'attente !";
@@ -1606,11 +1526,7 @@
 "network.protection.invite.dialog.message" = "Enter your invite code to get started.";
 
 /* Title for the network protection invite screen */
-<<<<<<< HEAD
-"network.protection.invite.dialog.title" = "You’re invited to try Network Protection";
-=======
 "network.protection.invite.dialog.title" = "Vous êtes invité à essayer la Network Protection";
->>>>>>> 95e64073
 
 /* Prompt for the network protection invite code text field */
 "network.protection.invite.field.prompt" = "Invite Code";
@@ -1682,17 +1598,10 @@
 "network.protection.vpn.alerts.toggle.title" = "Alertes VPN";
 
 /* Footer text for the Exclude Local Networks setting item. */
-<<<<<<< HEAD
-"network.protection.vpn.exclude.local.networks.setting.footer" = "Let local traffic bypass the VPN and connect to devices on your local network, like a printer.";
-
-/* Title for the Exclude Local Networks setting item. */
-"network.protection.vpn.exclude.local.networks.setting.title" = "Exclude Local Networks";
-=======
 "network.protection.vpn.exclude.local.networks.setting.footer" = "Permettez au trafic local de contourner le VPN et connectez-vous aux appareils de votre réseau local, tels qu'une imprimante.";
 
 /* Title for the Exclude Local Networks setting item. */
 "network.protection.vpn.exclude.local.networks.setting.title" = "Exclure les réseaux locaux";
->>>>>>> 95e64073
 
 /* Title for the VPN Location screen's All Countries section. */
 "network.protection.vpn.location.all.countries.section.title" = "All Countries";
@@ -1704,11 +1613,7 @@
 "network.protection.vpn.location.nearest.available.item.title" = "Nearest Available";
 
 /* Footer describing the VPN Location screen's Recommended section which just has Nearest Available. */
-<<<<<<< HEAD
-"network.protection.vpn.location.recommended.section.footer" = "Automatically connect to the nearest server we can find.";
-=======
 "network.protection.vpn.location.recommended.section.footer" = "Connectez-vous automatiquement au serveur le plus proche que nous trouvons.";
->>>>>>> 95e64073
 
 /* Title for the VPN Location screen's Recommended section. */
 "network.protection.vpn.location.recommended.section.title" = "Recommended";
@@ -1717,11 +1622,7 @@
 "network.protection.vpn.location.subtitle.formatted.city.and.country" = "%1$@, %2$@";
 
 /* Title for the VPN Location screen. */
-<<<<<<< HEAD
-"network.protection.vpn.location.title" = "VPN Location";
-=======
 "network.protection.vpn.location.title" = "Localisation VPN";
->>>>>>> 95e64073
 
 /* Title for the VPN Notifications management screen. */
 "network.protection.vpn.notifications.title" = "Notifications VPN";
@@ -1733,11 +1634,7 @@
 "network.protection.vpn.preferred.location.title" = "Preferred Location";
 
 /* Footer text for the Always on VPN setting item. */
-<<<<<<< HEAD
-"network.protection.vpn.secure.dns.setting.footer" = "Our VPN uses Secure DNS to keep your online activity private, so that your Internet provider can't see what websites you visit.";
-=======
 "network.protection.vpn.secure.dns.setting.footer" = "Notre VPN utilise Secure DNS pour préserver la confidentialité de votre activité en ligne, afin que votre fournisseur d'accès Internet ne puisse pas voir les sites Web que vous consultez.";
->>>>>>> 95e64073
 
 /* Title for the VPN Settings screen. */
 "network.protection.vpn.settings.title" = "Paramètres VPN";
@@ -1865,111 +1762,9 @@
 /* No comment provided by engineer. */
 "section.title.favorites" = "Favoris";
 
-/* Settings cell for About DDG */
-"settings.about.ddg" = "À propos de DuckDuckGo";
-
-/* Settings section title for About DuckDuckGo */
-"settings.about.section" = "À propos";
-
 /* about page */
 "settings.about.text" = "DuckDuckGo est une société indépendante de confidentialité sur internet fondée en 2008, destinée à tous ceux qui en ont assez d'être suivis en ligne et qui veulent une solution simple. Nous sommes la preuve que vous pouvez bénéficier d'une véritable protection de la confidentialité en ligne, sans avoir à faire de compromis.\n\nLe navigateur DuckDuckGo est doté des fonctionnalités que vous attendez d'un navigateur de référence, comme les signets, les onglets et les mots de passe, entre autres, auxquels s'ajoutent plus d'[une douzaine de protections puissantes de la confidentialité](ddgQuickLink://duckduckgo.com/duckduckgo-help-pages/privacy/web-tracking-protections/) que la plupart des navigateurs populaires ne proposent pas par défaut. Cet ensemble unique et complet de protections de la confidentialité permet de préserver vos activités en ligne, de la recherche à la navigation, en passant par l'envoi d'e-mails, etc.\n\nInutile de s'y connaître en détails techniques ou de gérer des paramètres complexes pour faire fonctionner nos protections de la confidentialité. Il vous suffit d'opter pour le navigateur DuckDuckGo sur tous vos appareils afin de pouvoir bénéficier de la confidentialité par défaut.\n\nMais si vous voulez vous faire une idée, vous trouverez plus d'informations sur le fonctionnement des protections de la confidentialité DuckDuckGo sur nos [pages d'aide](ddgQuickLink://duckduckgo.com/duckduckgo-help-pages/).";
 
-/* Settings screen cell text for adding the app to the dock */
-"settings.add.to.dock" = "Ajouter l'application à votre Dock";
-
-/* Settings screen cell text for add widget to the home screen */
-"settings.add.widget" = "Ajouter le widget à l'écran d'accueil";
-
-/* Settings screen cell text for addess bar position */
-"settings.address.bar" = "Position de la barre d'adresse";
-
-/* Settings screen appearance section title */
-"settings.appearance" = "Apparence";
-
-/* Settings screen cell for opening links in associated apps */
-"settings.associated.apps" = "Ouvrir les liens dans les applications associées";
-
-/* Description for associated apps description */
-"settings.associated.apps.description" = "Désactiver pour empêcher l'ouverture automatique des liens dans d'autres applications installées.";
-
-/* Settings screen cell for autocomplete */
-"settings.autocomplete" = "Afficher les suggestions de saisie semi-automatique";
-
-/* Settings screen cell text for Application Lock */
-"settings.autolock" = "Verrouillage de l'application";
-
-/* Section footer Autolock description */
-"settings.autolock.description" = "Si Touch ID, Face ID ou un code d'accès au système est mis en place, il vous sera demandé de déverrouiller l'application lors de l'ouverture.";
-
-/* Settings screen cell text for Automatically Clearing Data */
-"settings.clear.data" = "Effacer automatiquement les données";
-
-/* Settings screen cell text for Cookie popups */
-"settings.cookie.popups" = "Gérer les fenêtres contextuelles (cookies)";
-
-/* Settings title for the customize section */
-"settings.customize" = "Personnaliser";
-
-/* Settings screen cell text for setting the app as default browser */
-"settings.default.browser" = "Définir comme navigateur par défaut";
-
-/* Settings cell for Email Protection */
-"settings.emailProtection" = "Protection des e-mails";
-
-/* Settings cell for Email Protection */
-"settings.emailProtection.description" = "Bloquez les traqueurs d'e-mails et masquez votre adresse";
-
-/* Settings cell for Feedback */
-"settings.feedback" = "Partagez vos commentaires";
-
-/* Settings screen cell text for fire button animation */
-"settings.firebutton" = "Animation du bouton en forme de flamme";
-
-/* Settings screen cell text for Fireproof Sites */
-"settings.fireproof.sites" = "Sites coupe-feu";
-
-/* Settings screen cell text for GPC */
-"settings.gpc" = "Global Privacy Control (GPC)";
-
-/* Settings screen cell text for app icon selection */
-"settings.icon" = "Icône de l'appli";
-
-/* Settings screen cell for Keyboard */
-"settings.keyboard" = "Clavier";
-
-/* Settings screen cell text for logins */
-"settings.logins" = "Identifiants";
-
-/* Settings title for the 'More' section */
-"settings.more" = "Plus de la part de DuckDuckGo";
-
-/* Settings screen cell for long press previews */
-"settings.previews" = "Aperçus obtenus en appuyant longuement";
-
-/* Settings title for the privacy section */
-"settings.privacy" = "Confidentialité";
-
-/* Settings screen cell text for sync and backup */
-"settings.sync" = "Synchronisation et sauvegarde";
-
-/* Settings screen cell text for text size */
-"settings.text.size" = "Taille du texte";
-
-/* Settings screen cell text for theme */
-"settings.theme" = "Thème";
-
-/* Title for the Settings View */
-"settings.title" = "Paramètres";
-
-/* Settings screen cell text for Unprotected Sites */
-"settings.unprotected.sites" = "Sites non protégés";
-
-/* Settings cell for Version */
-"settings.version" = "Version";
-
-/* Settings screen cell for voice search */
-"settings.voice.search" = "Recherche vocale privée";
-
 /* Report a Broken Site screen confirmation button */
 "siteFeedback.buttonText" = "Envoyer le rapport";
 
@@ -2063,9 +1858,6 @@
 /* Message for alert warning the user about missing microphone permission */
 "voiceSearch.alert.no-permission.message" = "Veuillez autoriser l'accès au microphone dans les réglages système iOS pour que DuckDuckGo puisse utiliser les fonctionnalités vocales.";
 
-/* OK button alert warning the user about missing microphone permission */
-"voiceSearch.alert.no-permission.ok" = "OK";
-
 /* Title for alert warning the user about missing microphone permission */
 "voiceSearch.alert.no-permission.title" = "Accès au microphone requis";
 
