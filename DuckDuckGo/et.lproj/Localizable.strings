/* No comment provided by engineer. */
"%@" = "%@";

/* No comment provided by engineer. */
"%@ [%@](https://form.asana.com/?k=_wNLt6YcT5ILpQjDuW0Mxw&d=137249556945)" = "%1$@ [%2$@](https://form.asana.com/?k=_wNLt6YcT5ILpQjDuW0Mxw&d=137249556945)";

/* Buton label for Edit action */
"action.generic.edit" = "Redigeeri";

/* Button label for a generic show action */
"action.generic.show" = "Kuva";

/* Button label for Undo action */
"action.generic.undo" = "Võta tagasi";

/* Button label for managing favorites */
"action.manage.favorites" = "Halda";

/* Add action - button shown in alert */
"action.title.add" = "Lisa";

/* Autofill Logins menu item opening the login list */
"action.title.autofill.logins" = "Paroolid";

/* Confirmation of Add to Bookmarks action in Add All Open Tabs to Bookmarks alert */
"action.title.bookmark" = "Lisa järjehoidjatesse";

/* Button: Open bookmarks list */
"action.title.bookmarks" = "Järjehoidjad";

/* Cancel action - button shown in alert */
"action.title.cancel" = "Tühista";

/* Copy action */
"action.title.copy" = "Kopeeri";

/* Floating message indicating URL has been copied */
"action.title.copy.message" = "URL on kopeeritud";

/* Delete action - button shown in alert */
"action.title.delete" = "Delete";

/* Disable protection action */
"action.title.disable.protection" = "Keela privaatsuse kaitse";

/* Downloads menu item opening the downlods list */
"action.title.downloads" = "Allalaadimised";

/* Edit Bookmark action */
"action.title.edit.bookmark" = "Redigeeri järjehoidjat";

/* Enable protection action */
"action.title.enable.protection" = "Luba privaatsuse kaitse";

/* No comment provided by engineer. */
"action.title.forgetAll" = "Sulge vahekaardid ja kustuta andmed";

/* Confirmation message */
"action.title.forgetAllDone" = "Vahekaardid ja andmed kustutatud";

/* Open in New Background Tab action */
"action.title.newBackgroundTabForUrl" = "Ava taustal";

/* Create New Tab action */
"action.title.newTabAction" = "Uus";

/* Open in New Tab action */
"action.title.newTabForUrl" = "Ava uuel vahelehel";

/* Open action */
"action.title.open" = "Avatud";

/* Paste and Go action */
"action.title.pasteAndGo" = "Kleebi ja mine";

/* Print action */
"action.title.print" = "Prindi";

/* Refresh action - button shown in alert */
"action.title.refresh" = "Värskenda";

/* Remove Favorite action */
"action.title.remove.favorite" = "Eemalda lemmik";

/* Report broken site action */
"action.title.reportBrokenSite" = "Teata mittetoimivast saidist";

/* Action to reload current page in desktop mode */
"action.title.request.desktop.site" = "Töölaua sait";

/* Action to reload current page in mobile mode */
"action.title.request.mobile.site" = "Mobiilisait";

/* Save action - button shown in alert */
"action.title.save" = "Salvesta";

/* Add to Bookmarks action */
"action.title.save.bookmark" = "Lisa järjehoidja";

/* Add to Favorites action */
"action.title.save.favorite" = "Lisa lemmik";

/* Settings action */
"action.title.settings" = "Seaded";

/* Share action */
"action.title.share" = "Jaga";

/* Settings label for bottom position for the address bar */
"address.bar.bottom" = "All";

/* Settings label for top position for the address bar */
"address.bar.top" = "Populaarseimad";

/* No comment provided by engineer. */
"addWidget.button" = "Lisa vidin";

/* No comment provided by engineer. */
"addWidget.description" = "Kasuta kiiret juurdepääsu privaatsele otsingule ja lemmiksaitidele.";

/* No comment provided by engineer. */
"addWidget.settings.firstParagraph" = "Pikk vajutus avaekraanile rakenduse ümberkorraldusrežiimi sisenemiseks.";

/* Replacement string is a plus button icon. */
"addWidget.settings.secondParagraph.%@" = "Vajutage plussnupule %@.";

/* No comment provided by engineer. */
"addWidget.settings.title" = "Leidke ja valige DuckDuckGo. Seejärel valige vidin.";

/* No comment provided by engineer. */
"addWidget.title" = "Ühe puudutusega oma lemmiksaitidele.";

/* No comment provided by engineer. */
"alert.message.bookmarkAll" = "Olemasolevaid järjehoidjaid ei dubleerita.";

/* Description for alert shown when sync bookmarks paused for too many items */
"alert.sync-bookmarks-paused-description" = "Oled järjehoidjate sünkroonimise limiidi ületanud. Proovi mõned järjehoidjad kustutada. Kuni see pole lahendatud, ei varundata sinu järjehoidjaid.";

/* Title for alert shown when sync bookmarks paused for too many items */
"alert.sync-bookmarks-paused-title" = "Järjehoidjate sünkroonimine on peatatud";

/* Description for alert shown when sync credentials paused for too many items */
"alert.sync-credentials-paused-description" = "Oled paroolide sünkroonimise limiidi ületanud. Proovi mõned paroolid kustutada. Kuni see pole lahendatud, ei varundata sinu paroole.";

/* Title for alert shown when sync credentials paused for too many items */
"alert.sync-credentials-paused-title" = "Paroolide sünkroonimine on peatatud";

/* Title for sync error alert */
"alert.sync-error" = "Sünkroonimise ja varundamise tõrge";

/* Learn more button in alert */
"alert.sync-paused-alert-learn-more-button" = "Loe edasi";

/* Confirmation button in alert */
"alert.sync-paused-alert-ok-button" = "OK";

/* Question from confirmation dialog */
"alert.title.bookmarkAll" = "Kas lisada kõik vahekaardid järjehoidjasse?";

/* Disable protection alert */
"alert.title.disable.protection" = "Lisa kaitsmata saitidele";

/* Disable potection alert placeholder - leave as it is */
"alert.title.disable.protection.placeholder" = "www.example.com";

/* Save Bookmark action */
"alert.title.save.bookmark" = "Salvesta järjehoidjasse";

/* Save Favorite action */
"alert.title.save.favorite" = "Salvesta lemmikusse";

/* Description for unable to create recovery pdf error */
"alert.unable-to-create-recovery-pdf-description" = "Taaste-PDFi ei saa luua.";

/* Description for unable to delete data error */
"alert.unable-to-delete-data-description" = "Serveris olevaid andmeid ei saa kustutada.";

/* Description for unable to merge two accounts error */
"alert.unable-to-merge-two-accounts-description" = "Nende seadmete sidumiseks lülita sünkroonimine ja varundus ühes seadmes välja ning puuduta siis teises seadmes suvandit „Sünkrooni teise seadmega“.";

/* Description for unable to remove device error */
"alert.unable-to-remove-device-description" = "Seda seadet ei saa sünkroonimisest ja varundamisest eemaldada.";

/* Description for unable to sync to server error */
"alert.unable-to-sync-to-server-description" = "Serveriga ei saa ühendust luua.";

/* Description for unable to sync with another device error */
"alert.unable-to-sync-with-other-device-description" = "Teise seadmega ei saa sünkroonida.";

/* Description for unable to turn sync off error */
"alert.unable-to-turn-sync-off-description" = "Sünkroonimist ja varundamist ei saa välja lülitada.";

/* Description for unable to update device name error */
"alert.unable-to-update-device-name-description" = "Seadme nime ei saa uuendada.";

/* Shown on authentication screen */
"app.authentication.unlock" = "Vabasta DuckDuckGo.";

/* First part of about page content (note the trailing space) */
"appTP.about.content1" = "You’ve probably heard about companies like Google and Facebook tracking you behind the scenes on third-party websites. But did you know they also track your personal information through apps on your device?\n\nIn 2022, DuckDuckGo found that ";

/* Second part of about page content (note the trailing space) */
"appTP.about.content2" = "over 85% of free iOS apps tested contained hidden trackers from other companies.";

/* Third part of about page content (note the leading space) */
"appTP.about.content3" = " Of the 395 apps tested, 60% sent data to Google. This happens even while you’re not using your device.\n\nTrackers in apps may have access to a lot more information than their website tracker cousins, such as your location down to which floor of a building you're on, how often you play games while at work, and when and how long you sleep each day. Even if you haven’t given apps explicit permission to collect data, they can still take it without your knowledge.\n\nTracking networks like Facebook and Google use these little pieces of information to build a digital profile about you. With it, tracking networks can manipulate what you see online and allow advertisers to bid on access to you based on your data.\n\nTrackers in apps is a BIG problem for privacy. But DuckDuckGo has a solution that can help.\n\nWhen enabled in the DuckDuckGo Privacy Browser app, App Tracking Protection blocks many trackers in other apps, not just the trackers we find on websites when you browse. These dual layers of protection reduce what companies know about you overall, so you can use your apps with more peace of mind, knowing you’re more protected.";

/* Navigation Title for AppTP about page */
"appTP.about.navTitle" = "About App Trackers";

/* Title for AppTP about page */
"appTP.about.title" = "What Are App Trackers?";

/* Title for 'Report an Issue' button in the activity view. */
"appTP.activityView.reportIssue" = "Report Issue";

/* Text label for switch that turns blocking on or off for a tracker */
"appTP.blockTrackerText" = "Block this Tracker";

/* Detail string describing what AppTP is */
"appTP.cell.detail" = "Blokeeri oma seadmes rakenduste jälgurid";

/* String indicating AppTP is disabled when viewed from the settings screen */
"appTP.cell.disabled" = "Keelatud";

/* String indicating AppTP is enabled when viewed from the settings screen */
"appTP.cell.enabled" = "Lubatud";

/* Info string informing the user what App Tracking Protection does. */
"appTP.empty.disabled.info" = "Luba App Tracking Protection, et saaksime blokeerida tüütud jälgurid teistes rakendustes.";

/* Info string informing the user we're looking for trackers in other apps. */
"appTP.empty.enabled.heading" = "We’re blocking hidden trackers";

/* Info string informing the user we're looking for trackers in other apps. */
"appTP.empty.enabled.info" = "Come back soon to see a list of all the app trackers we’ve blocked.";

/* First answer for AppTP FAQ page */
"appTP.faq.answer1" = "App Tracking Protection blocks app trackers from other companies, like when Facebook tries to track you in a banking app. Companies may still track you in apps they own.";

/* Second answer for AppTP FAQ page */
"appTP.faq.answer2" = "Yes! App Tracking Protection works across all apps on your device to block the most common hidden trackers we find trying to collect your personal info.";

/* Third answer for AppTP FAQ page */
"appTP.faq.answer3" = "We currently only block the most common trackers that we find on iOS. This helps us to comprehensively test App Tracking Protection and lower frequency of app breakage, while blocking up to 70% of all tracking requests.";

/* Fourth answer for AppTP FAQ page */
"appTP.faq.answer4" = "You’ll be asked to set up a virtual private network (VPN) connection, but you don't need to install a VPN app for App Tracking Protection to work.\n\nThis permission, which works only on your device, allows App Tracking Protection to monitor network traffic so that it can block known trackers.";

/* Fifth answer for AppTP FAQ page */
"appTP.faq.answer5" = "You can use App Tracking Protection at the same time as using an IKEv2 protocol VPN app on an iOS device. You won’t be able to use App Tracking Protection on an iOS device if you’re using a VPN app that uses a different type of protocol, like WireGuard or OpenVPN type VPNs.";

/* Sixth answer for AppTP FAQ page */
"appTP.faq.answer6" = "A VPN sends your data from the device to its own server, where it secures and anonymizes your data from prying eyes. However, this allows the VPN company to see your network traffic.\n\nApp Tracking Protection is different. Instead of sending your data to a VPN server, App Tracking Protection works only on your device, sitting between your apps and the servers they talk to.\n\nWhenever App Tracking Protection recognizes a known tracker, it blocks the tracker from sending personal information (such as your IP address, activity, and device details) off your device. All other traffic reaches its destination, so your apps work normally.";

/* Seventh answer for AppTP FAQ page */
"appTP.faq.answer7" = "App Tracking Protection works only on your device and doesn’t send your data off your device to DuckDuckGo. We don’t collect or store any data from your apps.";

/* First question for AppTP FAQ page */
"appTP.faq.question1" = "How does App Tracking Protection work?";

/* Second question for AppTP FAQ page */
"appTP.faq.question2" = "Does App Tracking Protection block trackers in all apps on my device?";

/* Third question for AppTP FAQ page */
"appTP.faq.question3" = "Does App Tracking Protection block all app trackers?";

/* Fourth question for AppTP FAQ page */
"appTP.faq.question4" = "Why does App Tracking Protection use a VPN connection?";

/* Fifth question for AppTP FAQ page */
"appTP.faq.question5" = "Will App Tracking Protection work if I also use a VPN app?";

/* Sixth question for AppTP FAQ page */
"appTP.faq.question6" = "How is App Tracking Protection different from a VPN?";

/* Seventh question for AppTP FAQ page */
"appTP.faq.question7" = "Is my data private?";

/* Title for AppTP FAQ page */
"appTP.faq.title" = "App Tracking Protection FAQ";

/* Do not translate. StringsDict entry -- Count part of string 'App Tracking Protection blocked x tracking attempts today' */
"appTP.home.blockedCount" = "appTP.home.blockedCount";

/* Prefix of string 'App Tracking Protection blocked x tracking attempts today' (note the trailing space) */
"appTP.home.blockedPrefix" = "App Tracking Protection blokeeris ";

/* Prefix of string 'App Tracking Protection blocked x tracking attempts today' (note the leading space) */
"appTP.home.blockedSuffix" = " täna sinu rakendustes.";

/* Prefix of string 'App Tracking Protection disabled. Tap to re-enable.' (note the trailing space) */
"appTP.home.disabledPrefix" = "App Tracking Protection disabled. ";

/* Suffix of string 'App Tracking Protection disabled. Tap to re-enable.' */
"appTP.home.disabledSuffix" = "Tap to continue blocking tracking attempts across your apps.";

/* Text indicating the tracking event occured 'just now'. Example: Last attempt 'just now' */
"appTP.justNow" = "Just nüüd";

/* View to manage trackers for AppTP. Allows the user to turn trackers on or off. */
"appTP.manageTrackers" = "Halda jälgureid";

/* Button title for AppTP onboarding */
"appTP.onboarding.continueButton" = "Continue";

/* Button title for AppTP onboarding to enable AppTP */
"appTP.onboarding.enableeButton" = "Enable App Tracking Protection";

/* Button title for AppTP onboarding to learn more about AppTP */
"appTP.onboarding.learnMoreButton" = "Learn More";

/* First part of info on the first AppTP onboarding page */
"appTP.onboarding.page1Info1" = "Over 85% of free iOS apps";

/* Second part of info on the first AppTP onboarding page (note the leading space) */
"appTP.onboarding.page1Info2" = " we’ve tested allow other companies to track your personal information, even when you’re sleeping.";

/* Third part of info on the first AppTP onboarding page */
"appTP.onboarding.page1Info3" = "See who we catch trying to track you in your apps and take back control.";

/* First part of info on the second AppTP onboarding page (note the trailing space) */
"appTP.onboarding.page2Info1" = "App Tracking Protection ";

/* Second part of info on the second AppTP onboarding page */
"appTP.onboarding.page2Info2" = "detects and blocks app trackers from other companies,";

/* Third part of info on the second AppTP onboarding page (note the leading space) */
"appTP.onboarding.page2Info3" = " like when Google attempts to track you in a health app.";

/* Fourth part of info on the second AppTP onboarding page */
"appTP.onboarding.page2Info4" = "It’s free,";

/* Fifth part of info on the second AppTP onboarding page (note the leading and trailing space) */
"appTP.onboarding.page2Info5" = " and you can enjoy your apps as you normally would. Working in the background, it helps ";

/* Sixth part of info on the second AppTP onboarding page */
"appTP.onboarding.page2Info6" = "protect you night and day.";

/* First part of info on the third AppTP onboarding page */
"appTP.onboarding.page3Info1" = "App Tracking Protection is not a VPN.";

/* Second part of info on the third AppTP onboarding page (note the leading space) */
"appTP.onboarding.page3Info2" = " However, your device will recognize it as one. This is because it uses a local VPN connection to work.";

/* Third part of info on the third AppTP onboarding page (note the trailing space) */
"appTP.onboarding.page3Info3" = "App Tracking Protection is different. ";

/* Fourth part of info on the third AppTP onboarding page */
"appTP.onboarding.page3Info4" = "It never routes app data through an external server.";

/* Title for first AppTP onboarding page */
"appTP.onboarding.title1" = "One easy step for better app privacy!";

/* Title for second AppTP onboarding page */
"appTP.onboarding.title2" = "How does it work?";

/* Title for third AppTP onboarding page */
"appTP.onboarding.title3" = "Who sees your data?";

/* Breakage report app name label */
"appTP.report.appLabel" = "Which app is having issues?";

/* Breakage report app name placeholder */
"appTP.report.appPlaceholder" = "App name";

/* Breakage report category label */
"appTP.report.categoryLabel" = "Mis toimub?";

/* Breakage report comment label */
"appTP.report.commentLabel" = "Comments";

/* Breakage report comment placeholder */
"appTP.report.commentPlaceholder" = "Add additional details";

/* Breakage report footer explaining what is collected in the breakage report */
"appTP.report.footer" = "In addition to the details entered into this form, your app issue report will contain:\n• A list of trackers blocked in the last 10 min\n• Whether App Tracking Protection is enabled\n• Aggregate DuckDuckGo app diagnostics";

/* Breakage report submit button */
"appTP.report.submit" = "Esita";

/* Breakage report form title */
"appTP.report.title" = "Report Issue";

/* Breakage report succcess message */
"appTP.report.toast" = "Aitäh! Tagasiside on esitatud.";

/* Cancel button for 'Report an Issue' alert. */
"appTP.reportAlert.cancel" = "Mitte praegu";

/* Confirm button for 'Report an Issue' alert. */
"appTP.reportAlert.confirm" = "Teata probleemist";

/* Message for 'Report an Issue' alert. */
"appTP.reportAlert.message" = "Let us know if you disabled App Tracking Protection for this specific tracker because it caused app issues. Your feedback helps us improve!";

/* Title for 'Report an Issue' alert. */
"appTP.reportAlert.title" = "Report Issue?";

/* Toast notification diplayed after restoring the blocklist to default settings */
"appTP.restoreDefaultsToast" = "Default settings restored";

/* Button to restore the blocklist to its default state. */
"appTP.restoreDefualts" = "Taasta vaikesätted";

/* Title for the App Tracking Protection feature */
"appTP.title" = "Rakenduse jälgimise kaitse";

/* Text indicating when the tracker was last allowed. Example: Last attempt allowed (timeString) */
"appTP.trackerAllowedTimestamp" = "Viimane lubatud katse %@";

/* Text indicating when the tracker was last blocked. Example: Last attempt blocked (timeString) */
"appTP.trackerBlockedTimestamp" = "Viimane blokeeritud katse %@";

/* Do not translate. StringsDict entry -- Subtitle for tracking attempts in App Tracking Protection Activity View. Example: (count) tracking attempts */
"appTP.trackingattempts" = "appTP.trackingattempts";

/* Authentication Alert Sign In Button */
"auth.alert.login.button" = "Sisselogimine";

/* Authentication Alert - populated with a domain name */
"auth.alert.message.encrypted" = "Logige sisse kontole% @. Sinu logimisandmed saadetakse turvaliselt.";

/* Authentication Alert - populated with a domain name */
"auth.alert.message.plain" = "Logi sisse %@. Sinu parool saadetakse ebaturvaliselt, sest ühendus on krüpteerimata.";

/* Authentication Password field placeholder */
"auth.alert.password.placeholder" = "Parool";

/* Authentication Alert Title */
"auth.alert.title" = "Autentimine on vajalik";

/* Authentication User name field placeholder */
"auth.alert.username.placeholder" = "Kasutajanimi";

/* No comment provided by engineer. */
"autoclear.off" = "Väljas";

/* No comment provided by engineer. */
"autoclear.on" = "Sees";

/* Autoconsent for Cookie Management Setting state */
"autoconsent.disabled" = "Keelatud";

/* Autoconsent for Cookie Management Setting state */
"autoconsent.enabled" = "Lubatud";

/* No comment provided by engineer. */
"autoconsent.info.header" = "Kui DuckDuckGo tuvastab külastatavatel veebisaitidel küpsiste nõusoleku hüpikaknad, saame proovida automaatselt seadistada sinu küpsise-eelistused selliselt, et minimeerida küpsised ja maksimeerida privaatsust, ning seejärel hüpikaknad sulgeda. Mõned saidid ei paku võimalust küpsise-eelistuste haldamiseks, seega saame sellised hüpikaknad ainult peita.";

/* Text link to email protection website */
"autofill.enable.email.protection" = "Luba Email Protection";

/* Accessibility title for a Hide Password button replacing displayed password with ***** */
"autofill.hide-password" = "Peida parool";

/* Disable action for alert when asking the user if they want to keep using autofill */
"autofill.keep-enabled.alert.disable" = "Keela";

/* Confirm action for alert when asking the user if they want to keep using autofill */
"autofill.keep-enabled.alert.keep-using" = "Jätka salvestamist";

/* Message for alert when asking the user if they want to keep using autofill */
"autofill.keep-enabled.alert.message" = "Saad selle igal ajal sätetes keelata.";

/* Title for alert when asking the user if they want to keep using autofill */
"autofill.keep-enabled.alert.title" = "Kas soovid jätkata paroolide salvestamist?";

/* Button displayed after saving/updating an autofill login that takes the user to the saved login */
"autofill.login-save-action-button.toast" = "Kuva";

/* Message displayed after saving an autofill login */
"autofill.login-saved.toast" = "Parool salvestatud";

/* Message displayed after updating an autofill login */
"autofill.login-updated.toast" = "Parool uuendatud";

/* Menu item text for copying autofill login details */
"autofill.logins.copy-prompt" = "Kopeeri %@";

/* Title for toast when copying address */
"autofill.logins.copy-toast.address-copied" = "Aadress on kopeeritud";

/* Title for toast when copying notes */
"autofill.logins.copy-toast.notes-copied" = "Märkmed on kopeeritud";

/* Title for toast when copying password */
"autofill.logins.copy-toast.password-copied" = "Parool on kopeeritud";

/* Title for toast when copying username */
"autofill.logins.copy-toast.username-copied" = "Kasutajanimi on kopeeritud";

/* Address label for login details on autofill */
"autofill.logins.details.address" = "Veebisaidi URL";

/* Title for autofill login details */
"autofill.logins.details.default-title" = "Parool";

/* Delete button when deleting an autofill login */
"autofill.logins.details.delete" = "Kustuta parool";

/* Autofill alert button confirming delete autofill login */
"autofill.logins.details.delete-confirmation.button" = "Kustuta parool";

/* Title of confirmation alert when deleting an autofill login */
"autofill.logins.details.delete-confirmation.title" = "Kas oled kindel, et soovid selle parooli kustutada?";

/* Title when editing autofill login details */
"autofill.logins.details.edit-title" = "Parooli muutmine";

/* Placeholder for password field on autofill login details */
"autofill.logins.details.edit.password-placeholder" = "Parool";

/* Placeholder for title field on autofill login details */
"autofill.logins.details.edit.title-placeholder" = "Pealkiri";

/* Placeholder for url field on autofill login details */
"autofill.logins.details.edit.url-placeholder" = "example.com";

/* Placeholder for userbane field on autofill login details */
"autofill.logins.details.edit.username-placeholder" = "username@example.com";

/* Message displaying when the login was last updated */
"autofill.logins.details.last-updated" = "Viimati uuendatud %@";

/* Login name label for login details on autofill */
"autofill.logins.details.login-name" = "Pealkiri";

/* Title when adding new autofill login */
"autofill.logins.details.new-title" = "Parooli lisamine";

/* Notes label for login details on autofill */
"autofill.logins.details.notes" = "Märkused";

/* Menu item title for option to open website from selected url */
"autofill.logins.details.open-website-prompt.title" = "Ava veebisait";

/* Password label for login details on autofill */
"autofill.logins.details.password" = "Parool";

/* Action text for alert when attempting to save a duplicate login */
"autofill.logins.details.save-duplicate-alert.action" = "OK";

/* Message for alert when attempting to save a duplicate login */
"autofill.logins.details.save-duplicate-alert.message" = "Sul on juba selle kasutajanime ja veebisaidiga parool salvestatud.";

/* Title for alert when attempting to save a duplicate login */
"autofill.logins.details.save-duplicate-alert.title" = "Parooli duplikaat";

/* Username label for login details on autofill */
"autofill.logins.details.username" = "Kasutajanimi";

/* Subtitle for view displayed when autofill has no items */
"autofill.logins.empty-view.subtitle" = "Paroolid salvestatakse turvaliselt sinu seadmesse.";

/* Title for view displayed when autofill has no items */
"autofill.logins.empty-view.title" = "Paroole ei ole veel salvestatud";

/* Cancel button for auth when opening login list */
"autofill.logins.list.auth.cancel" = "Tühista";

/* Reason for auth when opening login list */
"autofill.logins.list.auth.reason" = "Paroolidele juurdepääsuks ava seade";

/* Title for close navigation button */
"autofill.logins.list.close-title" = "Sulge";

/* Title for a toggle that enables autofill */
"autofill.logins.list.enable" = "Paroolide salvestamine ja automaatne sisestamine";

/* Toast message when a login item is deleted */
"autofill.logins.list.login-deleted-message" = "Parool (%@) on kustutatud";

/* Toast message when a login item without a title is deleted */
"autofill.logins.list.login-deleted-message-no-title" = "Parool on kustutatud";

/* Title for a button that allows a user to reset their list of never saved sites */
"autofill.logins.list.never.saved" = "Lähtesta välistatud saidid";

/* Cancel button for resetting list of never saved sites */
"autofill.logins.list.never.saved.reset.action.cancel" = "Tühista";

/* Confirm button to reset list of never saved sites */
"autofill.logins.list.never.saved.reset.action.confirm" = "Lähtesta välistatud saidid";

/* Alert title */
"autofill.logins.list.never.saved.reset.action.title" = "Kui lähtestad välistatud saidid, pakutakse sulle järgmisel korral, kui logid neile saitidele sisse, võimalust parool salvestada.";

/* Placeholder for search field on autofill login listing */
"autofill.logins.list.search-placeholder" = "Otsi paroole";

/* Section title for group of suggested saved logins */
"autofill.logins.list.suggested" = "Soovitatud";

/* Title for screen listing autofill logins */
"autofill.logins.list.title" = "Paroolid";

/* Title for view displayed when autofill is locked on devices where a passcode has not been set */
"autofill.logins.no-auth.subtitle" = "Paroolide kaitsmiseks on vaja pääsukoodi.";

/* Title for view displayed when autofill is locked on devices where a passcode has not been set */
"autofill.logins.no-auth.title" = "Paroolide salvestamiseks muuda oma seade turvaliseks";

/* Cancel button for auth during login prompt */
"autofill.logins.prompt.auth.cancel" = "Tühista";

/* Reason for auth during login prompt */
"autofill.logins.prompt.auth.reason" = "Ava salvestatud parooli kasutamiseks";

/* Title for section of autofill logins that are an exact match to the current website */
"autofill.logins.prompt.exact.match.title" = "Sellelt veebisaidilt";

/* Button title for autofill login prompt if more options are available */
"autofill.logins.prompt.more-options" = "Veel valikuid";

/* Title for section of autofill logins that are an approximate match to the current website */
"autofill.logins.prompt.partial.match.title" = "Veebisaidilt %@";

/* Title of button for autofill login prompt to use a saved password for a website */
"autofill.logins.prompt.password.button.title" = "Parool veebisaidi %@ jaoks";

/* Title for autofill login prompt */
"autofill.logins.prompt.title" = "Kas kasutada salvestatud parooli?";

/* Subtitle displayed when there are no results on Autofill search, example : No Result (Title) for Duck (Subtitle) */
"autofill.logins.search.no-results.subtitle" = "otsinguga '%@'";

/* Title displayed when there are no results on Autofill search */
"autofill.logins.search.no-results.title" = "Tulemusi pole";

/* Subtitle for prompt to use suggested strong password for creating a login */
"autofill.password-generation-prompt.subtitle" = "Paroolid salvestatakse turvaliselt sinu seadmesse.";

/* Title for prompt to use suggested strong password for creating a login */
"autofill.password-generation-prompt.title" = "Kas kasutada DuckDuckGo tugevat parooli?";

/* Button title choosing to use the suggested generated password for creating a login */
"autofill.password-generation-prompt.use-generated-password.cta" = "Kasuta tugevat parooli";

/* Button title choosing to use own password for creating a login */
"autofill.password-generation-prompt.use-own-password.cta" = "Loon selle ise";

/* Text for the confirmation message displayed when a user tries activate a Private Email Address */
"autofill.private.email.mesage.activate.confirm.content" = "Aadressile %@ saadetud kirjad edastatakse jälle sinu postkasti.";

/* Title for the confirmation message  displayed when a user tries activate a Private Email Address */
"autofill.private.email.mesage.activate.confirm.title" = "Kas soovid privaatse Duck Addressi uuesti aktiveerida?";

/* Mesasage displayed when a private email address is active */
"autofill.private.email.mesage.active" = "Aktiivne";

/* Text for the confirmation message displayed when a user tries deactivate a Private Email Address */
"autofill.private.email.mesage.deactivate.confirm.content" = "Aadressile %@ saadetud kirju ei edastata enam sinu postkasti.";

/* Title for the confirmation message displayed when a user tries deactivate a Private Email Address */
"autofill.private.email.mesage.deactivate.confirm.title" = "Kas soovid privaatse Duck Addressi inaktiveerida?";

/* Mesasage displayed when a user tries to manage a private email address but the service is not available, returns an error or network is down */
"autofill.private.email.mesage.error" = "Selle aadressi haldamine pole ajutiselt saadaval";

/* Mesasage displayed when a private email address is inactive */
"autofill.private.email.mesage.inactive" = "Inaktiveeritud";

/* Button text for the alert dialog telling the user an updated username is no longer a private email address */
"autofill.removed.duck.address.button" = "Selge";

/* Content for the alert dialog telling the user an updated username is no longer a private email address */
"autofill.removed.duck.address.content" = "Saad seda Duck Addressi endiselt hallata e-kirjadest, mis on sellelt saadetud sinu isiklikku postkasti.";

/* Title for the alert dialog telling the user an updated username is no longer a private email address */
"autofill.removed.duck.address.title" = "Privaatse Duck Addressi kasutajanimi eemaldati";

/* CTA displayed on modal asking if the user never wants to be prompted to save a login for this website agin */
"autofill.save-login.never-prompt.CTA" = "Ära selle saidi kohta rohkem küsi";

/* Message displayed on modal asking for the user to save the login for the first time */
"autofill.save-login.new-user.message" = "Paroolid salvestatakse turvaliselt sinu seadmesse.";

/* Title displayed on modal asking for the user to save the login for the first time */
"autofill.save-login.new-user.title" = "Kas soovid, et DuckDuckGo salvestaks sinu parooli?";

/* Cancel CTA displayed on modal asking for the user to save the login */
"autofill.save-login.not-now.CTA" = "Ära salvesta";

/* Title displayed on modal asking for the user to save the login */
"autofill.save-login.title" = "Kas salvestada parool?";

/* Confirm CTA displayed on modal asking for the user to save the password */
"autofill.save-password.save.CTA" = "Salvesta parool";

/* Accessibility title for a Show Password button displaying actial password instead of ***** */
"autofill.show-password" = "Kuva parool";

/* Message displayed to the user when they are logged out of Email protection. */
"autofill.signin.to.manage" = "%@, et hallata selles seadmes oma Duck Addresse.";

/* Message displayed on modal asking for the user to update the password */
"autofill.update-password.message" = "DuckDuckGo värskendab selle salvestatud parooli sinu seadmes.";

/* Confirm CTA displayed on modal asking for the user to update the password */
"autofill.update-password.save.CTA" = "Värskenda parooli";

/* Title displayed on modal asking for the user to update the password */
"autofill.update-password.title" = "Kas värskendada sisselogimisandmete\n%@ parooli?";

/* Confirm CTA displayed on modal asking for the user to update the login */
"autofill.update-username.save.CTA" = "Värskenda kasutajanime";

/* Title displayed on modal asking for the user to update the username */
"autofill.update-usernamr.title" = "Kas värskendada kasutajanime?";

/* Add bookmark screen title */
"bookmark.addBookmark.title" = "Lisa järjehoidja";

/* Add favorite screen title */
"bookmark.addFavorite.title" = "Lisa lemmik";

/* Add folder screen title */
"bookmark.addFolder.title" = "Lisa kaust";

/* Add bookmark folder button text */
"bookmark.addFolderButton" = "Lisa kaust";

/* Placeholder in the add bookmark form */
"bookmark.address.placeholder" = "www.example.com";

/* Delete bookmark alert message */
"bookmark.delete.alert.message" = "See kustutab teie järjehoidja %@";

/* Delete bookmark alert title */
"bookmark.delete.alert.title" = "Delete?";

/* The message shown after a bookmark has been deleted */
"bookmark.deleted.toast" = "Järjehoidja kustutatud";

/* Delete bookmark folder alert delete button */
"bookmark.deleteFolderAlert.deleteButton" = "Kustuta";

/* Do not translate - stringsdict entry */
"bookmark.deleteFolderAlert.message" = "bookmark.deleteFolderAlert.message";

/* Delete bookmark folder alert title */
"bookmark.deleteFolderAlert.title" = "Kustutada %@?";

/* Edit bookmark screen title */
"bookmark.editBookmark.title" = "Redigeeri järjehoidjat";

/* Edit favorite screen title */
"bookmark.editFavorite.title" = "Redigeeri lemmikut";

/* Edit folder screen title */
"bookmark.editFolder.title" = "Redigeeri kausta";

/* Header for folder selection for bookmarks */
"bookmark.folderSelect.title" = "Asukoht";

/* More options button text */
"bookmark.moreButton" = "Rohkem";

/* Placeholder in the add bookmark form */
"bookmark.title.placeholder" = "Veebisaidi pealkiri";

/* Top level bookmarks folder title */
"bookmark.topLevelFolder.title" = "Järjehoidjad";

/* Info message after selecting Bookmark All button */
"bookmarkAll.tabs.failed" = "Lisati uued järjehoidjad kõigile vahekaartidele";

/* Confirmation message after selecting Bookmark All button */
"bookmarkAll.tabs.saved" = "Kõik vahekaardid on järjehoidjatesse lisatud";

/* No comment provided by engineer. */
"bookmarks.button.hint" = "Järjehoidjad";

/* Failure message when bookmarks failed to export */
"bookmarks.export.failed.message" = "Järjehoidjate eksport ei õnnestunud, palun proovi uuesti.";

/* Confirmation message that bookmarks have been exported to the file system */
"bookmarks.export.files.success.message" = "Sinu järjehoidjad on eksporditud.";

/* Confirmation message that bookmarks have been shared successfully to another app */
"bookmarks.export.share.success.message" = "Sinu järjehoidjad on jagatud.";

/* Title of option to export HTML */
"bookmarks.exportAction.title" = "HTML-faili eksport";

/* Failure message when bookmarks failed to import */
"bookmarks.import.failed.message" = "Kahjuks ei saa me seda faili importida.";

/* Confirmation message that bookmarks have been imported */
"bookmarks.import.success.message" = "Sinu järjehoidjad on imporditud.";

/* Title of option to import HTML */
"bookmarks.importAction.title" = "HTML-faili import";

/* Import bookmark file button text */
"bookmarks.importExport.footer.button.title" = "Järjehoidja faili importimine teisest brauserist";

/* Title of prompt for users where they can choose to import or export an HTML file containing webpage bookmarks */
"bookmarks.importExport.title" = "Impordi järjehoidjate HTML-fail teisest brauserist või ekspordi oma olemas olevad järjehoidjad.";

/* No comment provided by engineer. */
"bucket: %@" = "andmekogum: %@";

/* Title for a section containing only items from past month */
"date.range.past-month" = "Viimane kuu";

/* Title for a section containing only items from past week */
"date.range.past-week" = "Viimane nädal";

/* Title for a section containing only items from today */
"date.range.today" = "Täna";

/* Title for a section containing only items from yesterday */
"date.range.yesterday" = "Eile";

/* Button title accepting to enable feature to automatically manage cookie popups */
"dax.cookie-consent.button.accept" = "Halda küpsiste hüpikaknaid";

/* Button title rejecting to enable feature to automatically manage cookie popups */
"dax.cookie-consent.button.reject" = "Ei aitäh";

/* First part of text displayed on Dax dialog for enabling Autoconsent for Cookie Management feature */
"dax.cookie-consent.first" = "Paistab, et sellel saidil on küpsiste nõusoleku hüpikaken👇";

/* Second part of text displayed on Dax dialog for enabling Autoconsent for Cookie Management feature */
"dax.cookie-consent.second" = "Kas soovid, et ma need sinu eest lahendaksin? Ma võin proovida minimeerida küpsiseid, maksimeerida privaatsust ja sellised hüpikaknad peita.";

/* No comment provided by engineer. */
"dax.hide.button" = "Peida näpunäited igaveseks";

/* No comment provided by engineer. */
"dax.hide.cancel" = "Tühista";

/* Subtitle in Hide Dax dialog */
"dax.hide.message" = "Neid on üsna vähe ja püüdsime muuta need informatiivseks.";

/* Title in Hide Dax dialog */
"dax.hide.title" = "Kas peita allesjäänud näpunäited?";

/* No comment provided by engineer. */
"dax.onboarding.browsing.after.search" = "Sinu DuckDuckGo otsingud on anonüümsed. Alati. 🙌";

/* No comment provided by engineer. */
"dax.onboarding.browsing.after.search.cta" = "Huh!";

/* First parameter is a count of additional trackers, second and third are names of the tracker networks (strings) */
"dax.onboarding.browsing.multiple.trackers" = "dax.onboarding.browsing.multiple.trackers";

/* No comment provided by engineer. */
"dax.onboarding.browsing.multiple.trackers.cta" = "Viska viis!";

/* Parameter is domain name (string) */
"dax.onboarding.browsing.one.tracker" = "*%1$@* üritas sind siin jälitada.\n\nMa blokeerisin nad!\n\n☝️ Võid vaadata aadressiriba, et näha, kes üritab sind jälitada, kui külastad uut saiti.️";

/* No comment provided by engineer. */
"dax.onboarding.browsing.one.tracker.cta" = "Viska viis!";

/* First paramter is a string - network name, 2nd parameter is a string - domain name */
"dax.onboarding.browsing.site.is.major.tracker" = "Ettevaatust! Ma ei saa takistada %1$@ nägemast sinu tegevust %2$@.\n\nKuid sirvi koos minuga ja ma saan vähendada seda, mida %1$@ sinust üldiselt teab, blokeerides tema jälitajad paljudel teistel lehtedel.";

/* No comment provided by engineer. */
"dax.onboarding.browsing.site.is.major.tracker.cta" = "Sain aru";

/* Parameters are domain names (strings) */
"dax.onboarding.browsing.site.owned.by.major.tracker" = "Ettevaatust! Kuna %2$@ on %1$@ omanik, ei saa ma takistada teda jälgimast sinu tegevust siin.\n\nKuid sirvi koos minuga ja ma saan vähendada seda, mida %2$@ sinust üldiselt teab, blokeerides tema jälgijad paljudel teistel lehtedel.";

/* Got It */
"dax.onboarding.browsing.site.owned.by.major.tracker.cta" = "Sain aru";

/* No comment provided by engineer. */
"dax.onboarding.browsing.without.trackers" = "Kui puudutad ja kerid, siis mina blokeerin tüütud jälgijad.\n\nHakka sirvima!";

/* No comment provided by engineer. */
"dax.onboarding.browsing.without.trackers.cta" = "Sain aru";

/* Encourage user to try clearing data with the fire button */
"dax.onboarding.fire.button" = "Sinu brauserisse võivad koguneda isikuandmed. Õudne. Kasuta tule nuppu, et see kõik ära põletada. Proovi kohe! 👇";

/* Cancel action */
"dax.onboarding.fire.button.cancelAction" = "Tühista";

/* Encourage user to try clearing data with the fire button */
"dax.onboarding.fire.button.confirmAction" = "Sulge vahekaardid ja kustuta andmed";

/* Encourage user to add favorite site using the browsing menu. */
"dax.onboarding.home.add.favorite" = "Külasta oma lemmiksaite hetkega!\n\nMine saidile, mis sulle meeldib. Seejärel puuduta ikooni „⋯“ ja vali *Lisa lemmikutesse*.";

/* Accessible version of dax.onboarding.home.add.favorite */
"dax.onboarding.home.add.favorite.accessible" = "Külasta oma lemmiksaite hetkega! Külasta ühte oma lemmiksaitidest. Seejärel puuduta menüünuppu ja vali Lisa lemmikutesse.";

/* No comment provided by engineer. */
"dax.onboarding.home.initial" = "Järgmisena proovi külastada ühte oma lemmiksaitidest!\n\nMina aga blokeerin jälgijaid, et nad ei saaks sind luurata. Võimaluse korral parandan ka sinu ühenduse turvalisust. 🔒";

/* ad = advertisment */
"dax.onboarding.home.subsequent" = "Said selle!\n\nPea meeles: iga kord, kui minuga sirvid, kaotab jube reklaam tiivad. 👍";

/* No comment provided by engineer. */
"dax.onboarding.message" = "Internet võib olla üsna jube.\n\nÄra muretse! Privaatselt otsimine ja sirvimine on lihtsam kui arvad.";

/* No comment provided by engineer. */
"Debug" = "Debug";

/* GPC Setting state */
"donotsell.disabled" = "Keelatud";

/* No comment provided by engineer. */
"donotsell.disclaimer.learnmore" = "Loe edasi";

/* GPC Setting state */
"donotsell.enabled" = "Lubatud";

/* No comment provided by engineer. */
"donotsell.info.headertext" = "DuckDuckGo blokeerib automaatselt paljud jälitajad. Üleilmse privaatsuskontrolli (GPC) abil saate paluda osalevatel veebisaitidel piirata teie isikuandmete müümist või jagamist teiste ettevõtetega.";

/* Alert action for starting a file dowload */
"downloads.alert.action.save-to-downloads" = "Salvesta allalaadimistesse";

/* Cancel download action for alert when trying to cancel the file download */
"downloads.cancel-download.alert.cancel" = "Tühista";

/* Message for alert when trying to cancel the file download */
"downloads.cancel-download.alert.message" = "Kas soovid kindlasti selle allalaadimise tühistada?";

/* Resume download action for alert when trying to cancel the file download */
"downloads.cancel-download.alert.resume" = "Taasta";

/* Title for alert when trying to cancel the file download */
"downloads.cancel-download.alert.title" = "Kas tühistada allalaadimine?";

/* Button for deleting all items on downloads list */
"downloads.downloads-list.delete-all" = "Kustuta kõik";

/* Empty downloads list placholder */
"downloads.downloads-list.empty" = "Ühtegi faili pole veel alla laaditud";

/* Label displaying file download progress. Both parameters are formatted data size measurements e.g. 5MB. First parameter is data size currently downloaded. Second parameter is total expected data size of the file. */
"downloads.downloads-list.row.downloading" = "Allalaadimine - %1$@/%2$@";

/* Label displaying file download progress. The parameter is formatted data size measurements currently downloaded e.g. 5MB. */
"downloads.downloads-list.row.downloadingUnknownTotalSize" = "Allalaadimine: %@";

/* Downloads list screen title */
"downloads.downloads-list.title" = "Allalaadimised";

/* Additional alert message shown when there are active downloads when using the fire button */
"downloads.fire-button.alert.message" = "See tühistab ka pooleliolevad allalaadimised";

/* Message confirming that all files on the downloads list have been deleted */
"downloads.message.all-files-deleted" = "Kõik failid kustutatud";

/* Message confirming that the download process has completed. Parameter is downloaded file's filename */
"downloads.message.download-complete" = "%@ allalaadimine on lõpetatud";

/* Message confirming the file was deleted. Parameter is file's filename */
"downloads.message.download-deleted" = "%@ kustutatud";

/* Message informing that the download has failed due to connection issues */
"downloads.message.download-failed" = "Allalaadimine ebaõnnestus. Kontrolli internetiühendust.";

/* Message confirming that the download process has started. Parameter is downloaded file's filename */
"downloads.message.download-started" = "%@ allalaadimine algas";

/* No comment provided by engineer. */
"Duck Address" = "Duck Address";

/* Email protection service offered by DuckDuckGo */
"email-protection" = "E-posti kaitse";

/* Cancel option for the email alias alert */
"email.aliasAlert.decline" = "Tühista";

/* Option for generating a private email address */
"email.aliasAlert.generatePrivateAddress" = "Loo privaatne Duck Address";

/* Option for generating a private email address */
"email.aliasAlert.prompt.generatePrivateAddress" = "Loo privaatne Duck Address";

/* Subtitle for generating a private email address */
"email.aliasAlert.prompt.generatePrivateAddress.subtitle" = "Blokeeri e-posti jälgijad ja peida aadress";

/* Title for the email alias selection prompt */
"email.aliasAlert.prompt.title" = "Vali e-posti aadress";

/* Subtitle for choosing primary user email address */
"email.aliasAlert.prompt.useUserAddress.subtitle" = "Blokeeri e-posti jälgijad";

/* Title for the email alias selection alert */
"email.aliasAlert.title" = "Blokeerige e-posti jälgijad Ducki aadressiga";

/* Parameter is an email address (string) */
"email.aliasAlert.useUserAddress" = "Kasutage %@";

/* Title for the email copy browsing menu alert */
"email.browsingMenu.alert" = "Uus aadress kopeeriti teie lõikelauale";

/* Email option title in the browsing menu */
"email.browsingMenu.useNewDuckAddress" = "Loo privaatne Duck Address";

/* Signed in state for the email feature */
"email.settings.enabled" = "Lubatud";

/* Footer text for the email feature */
"email.settings.footer" = "E-posti kaitse eemaldamine sellest seadmest eemaldab veebis sirvimise ajal võimaluse sisestada oma isiklik Ducki aadress või äsja loodud isiklik Ducki aadress e-posti väljadele.\n\nOma Ducki aadresside täielikuks kustutamiseks või muude küsimuste või tagasiside saamiseks pöörduge meie poole aadressil support@duck.com.";

/* Signed out state for the email feature */
"email.settings.off" = "Väljas";

/* Subtitle for the email settings cell */
"email.settings.subtitle" = "Blokeeri meilijälgurid ja peida oma aadress";

/* Option to continue the Email Protection signup */
"email.signup-prompt.alert.continue" = "Jätka seadistamist";

/* Option to exit the Email Protection signup */
"email.signup-prompt.alert.exit" = "Välju seadistusest";

/* Title for exiting the Email Protection signup early alert */
"email.signup-prompt.alert.title" = "Kui sa praegu väljud, siis sinu Duck Addressi ei salvestata!";

/* Button title choosing not to sign up for email protection and not to be prompted again */
"email.signup-prompt.do-not-signup-button.cta" = "Ära näita uuesti";

/* Button title choosing to sign up for email protection */
"email.signup-prompt.signup-button.cta" = "Kaitse minu e-posti aadressi";

/* Subtitle for prompt to sign up for email protection */
"email.signup-prompt.subtitle" = "Loo unikaalne, juhuslik aadress, mis eemaldab ka varjatud jäglijad ja edastab e-kirjad sinu postkasti.";

/* Title for prompt to sign up for email protection */
"email.signup-prompt.title" = "Peida oma e-post ja\nblokeeri jälgijad";

/* Empty list state placholder */
"empty.bookmarks" = "Järjehoidjaid pole veel lisatud";

/* Empty search placeholder on bookmarks search */
"empty.search" = "Ühtegi vastet ei leitud";

/* No comment provided by engineer. */
"Error" = "Viga";

/* Button title to Sign In */
"error.email-protection-sign-in.action" = "Sisselogimine";

/* Alert message */
"error.email-protection-sign-in.body" = "Vabandust, logi uuesti sisse, et Email Protection selles brauseris uuesti lubada.";

/* Alert title */
"error.email-protection-sign-in.title" = "Email Protectioni tõrge";

/* Button title to open device settings */
"error.insufficient-disk-space.action" = "Ava seaded";

/* Alert message */
"error.insufficient-disk-space.body" = "Paistab, et sinu seadme salvestusruum on otsa saanud. Jätkamiseks vabasta veidi ruumi.";

/* Alert title */
"error.insufficient-disk-space.title" = "Ei ole piisavalt ruumi";

/* Button title that is shutting down the app */
"error.preemptive-crash.action" = "Sule rakendus";

/* Alert message */
"error.preemptive-crash.body" = "Paistab, et rakendusega on probleem ja see tuleb sulgeda. Jätkamiseks ava see uuesti.";

/* Alert title */
"error.preemptive-crash.title" = "Tuvastati rakenduse probleem";

/* Generic error message on a dialog for when the cause is not known. */
"error.unknown.try.again" = "An unknown error has occurred";

/* No comment provided by engineer. */
"favorite" = "Lemmik";

/* No comment provided by engineer. */
"favorite.menu.edit" = "Redigeeri";

/* No comment provided by engineer. */
"favorite.menu.remove" = "Eemaldage";

/* Display Mode for favorites */
"favorites.settings.all-devices" = "Kõik seadme lemmikud";

/* Footer of the favorites settings table */
"favorites.settings.footer" = "Vali, milliseid lemmikuid uuel vahekaardil kuvada, lähtudes nende päritolust.";

/* Header of the favorites settings table */
"favorites.settings.header" = "Kuvamise seaded";

/* Display Mode for favorites */
"favorites.settings.mobile-only" = "Ainult mobiililemmikud";

/* No comment provided by engineer. */
"feedback.browserFeatures.ads" = "Reklaami ja hüpikakende blokeerimine";

/* No comment provided by engineer. */
"feedback.browserFeatures.bookmarks" = "Järjehoidjate loomine ja haldamine";

/* No comment provided by engineer. */
"feedback.browserFeatures.caption" = "Millist brauseri funktsiooni saame lisada või täiustada?";

/* No comment provided by engineer. */
"feedback.browserFeatures.description" = "Brauseri funktsioonide probleemid";

/* No comment provided by engineer. */
"feedback.browserFeatures.entry" = "Sirvimisfunktsioonid puuduvad või valmistavad pettumust";

/* No comment provided by engineer. */
"feedback.browserFeatures.images" = "Piltidega suhtlemine";

/* No comment provided by engineer. */
"feedback.browserFeatures.navigation" = "Edasi, tagasi liikumine ja/või värskendamine";

/* No comment provided by engineer. */
"feedback.browserFeatures.other" = "Mitte ükski neist";

/* No comment provided by engineer. */
"feedback.browserFeatures.tabs" = "Vahelehtede loomine ja haldamine";

/* No comment provided by engineer. */
"feedback.browserFeatures.videos" = "Videote vaatamine";

/* No comment provided by engineer. */
"feedback.customization.bookmarks" = "Kuidas järjehoidjaid kuvatakse";

/* No comment provided by engineer. */
"feedback.customization.caption" = "Millist kohandamise valikut saame lisada või täiustada?";

/* No comment provided by engineer. */
"feedback.customization.description" = "Kohandamise probleemid";

/* No comment provided by engineer. */
"feedback.customization.entry" = "Rakenduse kohandamiseks pole piisavalt võimalusi";

/* No comment provided by engineer. */
"feedback.customization.homeScreen" = "Avaekraani konfiguratsioon";

/* No comment provided by engineer. */
"feedback.customization.other" = "Mitte ükski neist";

/* No comment provided by engineer. */
"feedback.customization.tabs" = "Kuidas vahekaarte kuvatakse";

/* No comment provided by engineer. */
"feedback.customization.ui" = "Kuidas rakendus välja näeb";

/* No comment provided by engineer. */
"feedback.customization.whatIsCleared" = "Millised andmed kustutatakse";

/* No comment provided by engineer. */
"feedback.customization.whenIsCleared" = "Andmete kustutamise aeg";

/* No comment provided by engineer. */
"feedback.ddgSearch.autocomplete" = "Parem automaatne täitmine";

/* No comment provided by engineer. */
"feedback.ddgSearch.caption" = "Millist otsingufunktsiooni saame lisada või täiustada?";

/* No comment provided by engineer. */
"feedback.ddgSearch.description" = "DuckDuckGo otsingu probleemid";

/* No comment provided by engineer. */
"feedback.ddgSearch.entry" = "DuckDuckGo otsing pole piisavalt hea";

/* No comment provided by engineer. */
"feedback.ddgSearch.languageOrRegion" = "Otsimine konkreetses keeles või piirkonnas";

/* No comment provided by engineer. */
"feedback.ddgSearch.layout" = "Paigutus peaks olema rohkem nagu Google";

/* No comment provided by engineer. */
"feedback.ddgSearch.loadTime" = "Kiirem laadimisaeg";

/* No comment provided by engineer. */
"feedback.ddgSearch.other" = "Mitte ükski neist";

/* No comment provided by engineer. */
"feedback.ddgSearch.technical" = "Programmeerimine / tehniline otsing";

/* No comment provided by engineer. */
"feedback.form.caption" = "Ütle meile, mida saaksime parandada";

/* Confirmation button */
"feedback.form.submit" = "Esita";

/* No comment provided by engineer. */
"feedback.negative.form.genericPlaceholder" = "Palun ole võimalikult konkreetne";

/* No comment provided by engineer. */
"feedback.negative.form.placeholder" = "Kas on mingeid üksikasju, mida soovid lisada?";

/* No comment provided by engineer. */
"feedback.negative.header" = "Meil on kahju seda kuulda";

/* No comment provided by engineer. */
"feedback.negative.supplementary" = "Millega on teie pettumus kõige rohkem seotud?";

/* No comment provided by engineer. */
"feedback.other.description" = "Teised probleemid";

/* No comment provided by engineer. */
"feedback.other.entry" = "Mitte ükski neist";

/* No comment provided by engineer. */
"feedback.performance.caption" = "Milline probleem teil on?";

/* No comment provided by engineer. */
"feedback.performance.crashes" = "Rakendus jookseb kokku või külmub";

/* No comment provided by engineer. */
"feedback.performance.description" = "Toimivusega seotud probleemid";

/* No comment provided by engineer. */
"feedback.performance.entry" = "Rakendus on aeglane, vigane või jookseb kokku";

/* No comment provided by engineer. */
"feedback.performance.other" = "Mitte ükski neist";

/* No comment provided by engineer. */
"feedback.performance.playback" = "Video või meedia taasesituse vead";

/* No comment provided by engineer. */
"feedback.performance.slowLoading" = "Veebilehed või otsingutulemid laaditakse aeglaselt";

/* Header above input field */
"feedback.positive.form.header" = "Jagage üksikasju";

/* No comment provided by engineer. */
"feedback.positive.form.placeholder" = "Mida olete nautinud?";

/* No comment provided by engineer. */
"feedback.positive.form.supplementary" = "Kas on mingeid üksikasju, mida soovid meeskonnaga jagada?";

/* No comment provided by engineer. */
"feedback.positive.header" = "Vinge kuulda!";

/* No comment provided by engineer. */
"feedback.positive.noThanks" = "Tänan, ei! Olen lõpetanud";

/* Button encouraging uses to share details aboout their feedback */
"feedback.positive.submit" = "Jagage üksikasju";

/* No comment provided by engineer. */
"feedback.start.footer" = "Teie anonüümne tagasiside on meile oluline.";

/* No comment provided by engineer. */
"feedback.start.header" = "Alustame!";

/* No comment provided by engineer. */
"feedback.start.supplementary" = "Kuidas liigitate oma tagasiside?";

/* No comment provided by engineer. */
"feedback.submitted.confirmation" = "Aitäh! Tagasiside on esitatud.";

/* No comment provided by engineer. */
"feedback.websiteLoading.description" = "Veebisaidi laadimisega seotud probleemid";

/* No comment provided by engineer. */
"feedback.websiteLoading.entry" = "Mõned veebisaidid ei laadi õigesti";

/* No comment provided by engineer. */
"feedback.websiteLoading.form.placeholder" = "Milline sisu näib olevat mõjutatud?";

/* No comment provided by engineer. */
"feedback.websiteLoading.form.supplementary" = "Kus te neid probleeme näete?";

/* No comment provided by engineer. */
"feedback.websiteLoading.form.urlPlaceholder" = "Millisel veebisaidil on probleeme?";

/* Used to indicate number of entries found and position of the currently viewed one: e.g. 1 of 10 */
"findinpage.count" = "%1$d / %2$d";

/* No comment provided by engineer. */
"findinpage.title" = "Otsi lehel";

/* No comment provided by engineer. */
"fireButtonAnimation.airstream.name" = "Airstream";

/* No comment provided by engineer. */
"fireButtonAnimation.fireRising.name" = "Inferno";

/* No comment provided by engineer. */
"fireButtonAnimation.none.name" = "Puudub";

/* No comment provided by engineer. */
"fireButtonAnimation.waterSwirl.name" = "Whirlpool";

/* No comment provided by engineer. */
"home.row.onboarding.header" = "Lisa DuckDuckGo oma avaekraanile!";

/* No comment provided by engineer. */
"home.row.reminder.message" = "Lisa DuckDuckGo oma dokki hõlpsaks juurdepääsuks!";

/* Home is this context is the bottom home row (dock) */
"home.row.reminder.title" = "Pane DuckDuckGo avalehele";

/* This describes empty tab */
"homeTab.searchAndFavorites" = "Otsi või sisesta aadress";

/* Home tab title */
"homeTab.title" = "Avaleht";

/* OK title for invite screen alert dismissal button */
"invite.alert.ok.button" = "OK";

/* Continue button on an invite dialog */
"invite.dialog.continue.button" = "Continue";

/* Get Started button on an invite dialog */
"invite.dialog.get.started.button" = "Get Started";

/* Message to show after user enters an unrecognized invite code */
"invite.dialog.unrecognized.code.message" = "We didn’t recognize this Invite Code.";

/* No comment provided by engineer. */
"keyCommandAddBookmark" = "Lisa järjehoidja";

/* No comment provided by engineer. */
"keyCommandAddFavorite" = "Lisa lemmik";

/* No comment provided by engineer. */
"keyCommandBrowserBack" = "Sirvi tagasi";

/* No comment provided by engineer. */
"keyCommandBrowserForward" = "Sirvi edasi";

/* No comment provided by engineer. */
"keyCommandClose" = "Sulge";

/* No comment provided by engineer. */
"keyCommandCloseTab" = "Sulge vaheleht";

/* No comment provided by engineer. */
"keyCommandFind" = "Otsi lehel";

/* No comment provided by engineer. */
"keyCommandFindNext" = "Otsi järgmine";

/* No comment provided by engineer. */
"keyCommandFindPrevious" = "Otsi eelmine";

/* No comment provided by engineer. */
"keyCommandFire" = "Kustuta kõik vahekaardid ja andmed";

/* No comment provided by engineer. */
"keyCommandLocation" = "Otsi või sisesta aadress";

/* No comment provided by engineer. */
"keyCommandNewTab" = "Uus vaheleht";

/* No comment provided by engineer. */
"keyCommandNextTab" = "Järgmine vahekaart";

/* No comment provided by engineer. */
"keyCommandOpenInNewBackgroundTab" = "Ava link taustal";

/* No comment provided by engineer. */
"keyCommandOpenInNewTab" = "Ava link uuel vahekaardil";

/* No comment provided by engineer. */
"keyCommandPreviousTab" = "Eelmine vahekaart";

/* No comment provided by engineer. */
"keyCommandPrint" = "Prindi";

/* No comment provided by engineer. */
"keyCommandReload" = "Laadi uuesti";

/* No comment provided by engineer. */
"keyCommandSelect" = "Vali";

/* No comment provided by engineer. */
"keyCommandShowAllTabs" = "Kuva kõik vahekaardid";

/* Please preserve newline character */
"launchscreenWelcomeMessage" = "Tere tulemast\nDuckDuckGo kasutajaks!";

/* No comment provided by engineer. */
"LOREM IPSUM" = "LOREM IPSUM";

/* Summary text for the macOS browser waitlist */
"mac-browser.waitlist.summary" = "DuckDuckGo for Mac on just nii kiire, kui vajad, oodatud sirvimisfunktsioonidega ja tulvil meie oma klassi parimaid privaatsuselemente.";

/* Title for the macOS waitlist notification */
"mac-waitlist.available.notification.title" = "DuckDuckGo for Mac on valmis.";

/* Title for the copy action */
"mac-waitlist.copy" = "Kopeeri";

/* Description text above the Share Link button */
"mac-waitlist.join-waitlist-screen.on-your-computer-go-to" = "Ava oma Windowsi arvutis:";

/* Description text above the Share Link button */
"mac-waitlist.join-waitlist-screen.on-your-mac-go-to" = "Ava oma Macis:";

/* Title for the Share Link button */
"mac-waitlist.join-waitlist-screen.share-link" = "Jaga linki";

/* Title for the Join Waitlist screen */
"mac-waitlist.join-waitlist-screen.try-duckduckgo-for-mac" = "Hangi DuckDuckGo for Mac!";

/* Disclaimer for the Join Waitlist screen */
"mac-waitlist.join-waitlist-screen.windows" = "Windowsi versioon tuleb varsti.";

/* Title for the macOS waitlist button redirecting to Windows waitlist */
"mac-waitlist.join-waitlist-screen.windows-waitlist" = "Kas otsid Windowsi versiooni?";

/* Title for the settings subtitle */
"mac-waitlist.settings.browse-privately" = "Sirvi privaatselt meie Maci rakendusega";

/* Message used when sharing to iMessage */
"mac-waitlist.share-sheet.message" = "Kas oled valmis Macis privaatselt sirvima?\n\nAllalaadimiseks ava oma Macis järgmine URL:\nhttps://duckduckgo.com/mac";

/* Title for the share sheet entry */
"mac-waitlist.share-sheet.title" = "DuckDuckGo for Mac";

/* Title for the Mac Waitlist feature */
"mac-waitlist.title" = "DuckDuckGo rakendus Macile";

/* No comment provided by engineer. */
"menu.button.hint" = "Sirvimismenüü";

/* Title for back button in navigation bar */
"navbar.back-button.title" = "Tagasi";

/* Title for next button in navigation bar to progress forward */
"navbar.next-button.title" = "Järgmine";

/* Finish editing bookmarks button */
"navigation.title.done" = "Valmis";

/* Edit button */
"navigation.title.edit" = "Redigeeri";

/* String indicating NetP is connected when viewed from the settings screen */
"netP.cell.connected" = "Connected";

/* String indicating NetP is disconnected when viewed from the settings screen */
"netP.cell.disconnected" = "Not connected";

/* Title for the Network Protection feature */
"netP.title" = "Network Protection";

/* Privacy Policy title for Network Protection */
"network-protection.privacy-policy.title" = "Privaatsuspoliitika";

/* Title text for the Network Protection terms and conditions accept button */
<<<<<<< HEAD
"network-protection.waitlist.agree-and-continue" = "Agree and Continue";

/* Availability disclaimer for Network Protection join waitlist screen */
"network-protection.waitlist.availability-disclaimer" = "Network Protection is free to use during early access.";

/* Agree and Continue button for Network Protection join waitlist screen */
"network-protection.waitlist.button.agree-and-continue" = "Agree and Continue";

/* Enable Notifications button for Network Protection joined waitlist screen */
"network-protection.waitlist.button.enable-notifications" = "Enable Notifications";
=======
"network-protection.waitlist.agree-and-continue" = "Nõustun ja jätkan";

/* Availability disclaimer for Network Protection join waitlist screen */
"network-protection.waitlist.availability-disclaimer" = "Network Protection on varajase juurdepääsu ajal tasuta kasutamiseks.";

/* Agree and Continue button for Network Protection join waitlist screen */
"network-protection.waitlist.button.agree-and-continue" = "Nõustun ja jätkan";

/* Enable Notifications button for Network Protection joined waitlist screen */
"network-protection.waitlist.button.enable-notifications" = "Luba teavitused";
>>>>>>> 95e64073

/* Button title for users who already have an invite code */
"network-protection.waitlist.button.existing-invite-code" = "Mul on kutse kood";

/* Join Waitlist button for Network Protection join waitlist screen */
<<<<<<< HEAD
"network-protection.waitlist.button.join-waitlist" = "Join the Waitlist";
=======
"network-protection.waitlist.button.join-waitlist" = "Liitu ootenimekirjaga";
>>>>>>> 95e64073

/* Button title text for the Network Protection waitlist confirmation prompt */
"network-protection.waitlist.get-started" = "Alustage";

/* Subtitle for section 1 of the Network Protection invited screen */
<<<<<<< HEAD
"network-protection.waitlist.invited.section-1.subtitle" = "Encrypt online traffic across your browsers and apps.";

/* Title for section 1 of the Network Protection invited screen */
"network-protection.waitlist.invited.section-1.title" = "Full-device coverage";

/* Subtitle for section 2 of the Network Protection invited screen */
"network-protection.waitlist.invited.section-2.subtitle" = "No need for a separate app. Connect in one click and see your connection status at a glance.";

/* Title for section 2 of the Network Protection invited screen */
"network-protection.waitlist.invited.section-2.title" = "Fast, reliable, and easy to use";

/* Subtitle for section 3 of the Network Protection invited screen */
"network-protection.waitlist.invited.section-3.subtitle" = "We do not log or save any data that can connect you to your online activity.";

/* Title for section 3 of the Network Protection invited screen */
"network-protection.waitlist.invited.section-3.title" = "Strict no-logging policy";

/* Subtitle for Network Protection invited screen */
"network-protection.waitlist.invited.subtitle" = "Get an extra layer of protection online with the VPN built for speed and simplicity. Encrypt your internet connection across your entire device and hide your location and IP address from sites you visit.";

/* Title for Network Protection invited screen */
"network-protection.waitlist.invited.title" = "You’re invited to try\nNetwork Protection early access!";

/* First subtitle for Network Protection join waitlist screen */
"network-protection.waitlist.join.subtitle.1" = "Secure your connection anytime, anywhere with Network Protection, the VPN from DuckDuckGo.";

/* Second subtitle for Network Protection join waitlist screen */
"network-protection.waitlist.join.subtitle.2" = "Join the waitlist, and we’ll notify you when it’s your turn.";

/* Title for Network Protection join waitlist screen */
"network-protection.waitlist.join.title" = "Network Protection Early Access";
=======
"network-protection.waitlist.invited.section-1.subtitle" = "Krüpti veebiliiklus oma brauserites ja rakendustes.";

/* Title for section 1 of the Network Protection invited screen */
"network-protection.waitlist.invited.section-1.title" = "Hõlmab kogu seadet";

/* Subtitle for section 2 of the Network Protection invited screen */
"network-protection.waitlist.invited.section-2.subtitle" = "Eraldi rakendust pole vaja. Loo ühendus ühe klõpsuga ja vaata oma ühenduse olekut hetkega.";

/* Title for section 2 of the Network Protection invited screen */
"network-protection.waitlist.invited.section-2.title" = "Kiire, usaldusväärne ja lihtne kasutada";

/* Subtitle for section 3 of the Network Protection invited screen */
"network-protection.waitlist.invited.section-3.subtitle" = "Me ei logi ega salvesta mingeid andmeid, mille põhjal saaks sinu tegevust võrgus sinuga seostada.";

/* Title for section 3 of the Network Protection invited screen */
"network-protection.waitlist.invited.section-3.title" = "Range logimiskeelu põhimõte";

/* Subtitle for Network Protection invited screen */
"network-protection.waitlist.invited.subtitle" = "Täiendava võrguturvalisuse kaitse tagab VPN, mille loomisel on silmas peetud kiirust ja kasutushõlpsust. Krüpti oma internetiühendus kogu seadmes ning varja oma asukohta ja IP-aadressi külastatavate veebisaitide eest.";

/* Title for Network Protection invited screen */
"network-protection.waitlist.invited.title" = "Oled kutsutud proovima\nNetwork Protectioni varajast juurdepääsu!";

/* First subtitle for Network Protection join waitlist screen */
"network-protection.waitlist.join.subtitle.1" = "Kaitse oma ühendust igal pool ja igal ajal, kasutades DuckDuckGo VPN-lahendust Network Protection.";

/* Second subtitle for Network Protection join waitlist screen */
"network-protection.waitlist.join.subtitle.2" = "Liitu ootenimekirjaga ja me anname teada, kui on sinu kord.";
>>>>>>> 95e64073

/* Title for Network Protection joined waitlist screen */
"network-protection.waitlist.joined.title" = "Oled ootenimekirjas!";

/* Subtitle 1 for Network Protection joined waitlist screen when notifications are enabled */
<<<<<<< HEAD
"network-protection.waitlist.joined.with-notifications.subtitle.1" = "New invites are sent every few days, on a first come, first served basis.";

/* Subtitle 2 for Network Protection joined waitlist screen when notifications are enabled */
"network-protection.waitlist.joined.with-notifications.subtitle.2" = "We’ll notify you when your invite is ready.";

/* Body text for the alert to enable notifications */
"network-protection.waitlist.notification-alert.description" = "We’ll send you a notification when your invite to test Network Protection is ready.";

/* Subtitle for the alert to confirm enabling notifications */
"network-protection.waitlist.notification-prompt-description" = "Get a notification when your copy of Network Protection early access is ready.";

/* Title for the alert to confirm enabling notifications */
"network-protection.waitlist.notification-prompt-title" = "Know the instant you're invited";
=======
"network-protection.waitlist.joined.with-notifications.subtitle.1" = "Uusi kutseid saadetakse iga paari päeva tagant põhimõttel „kes ees, see mees“.";

/* Subtitle 2 for Network Protection joined waitlist screen when notifications are enabled */
"network-protection.waitlist.joined.with-notifications.subtitle.2" = "Anname teada, kui sinu kutse on valmis.";

/* Body text for the alert to enable notifications */
"network-protection.waitlist.notification-alert.description" = "Saadame sulle teate, kui sinu kutse Network Protectioni testimiseks on valmis.";

/* Subtitle for the alert to confirm enabling notifications */
"network-protection.waitlist.notification-prompt-description" = "Saad teate, kui sinu Network Protectioni varajane juurdepääs on saadaval.";

/* Title for the alert to confirm enabling notifications */
"network-protection.waitlist.notification-prompt-title" = "Saa kohe teada, kui sind kutsutakse";
>>>>>>> 95e64073

/* Title for Network Protection waitlist notification */
"network-protection.waitlist.notification.text" = "Ava oma kutse";

/* Title for Network Protection waitlist notification */
<<<<<<< HEAD
"network-protection.waitlist.notification.title" = "Network Protection is ready!";

/* Subtitle text for the Network Protection settings row */
"network-protection.waitlist.settings-subtitle.joined-and-invited" = "Your invite is ready!";
=======
"network-protection.waitlist.notification.title" = "Network Protection on valmis!";

/* Subtitle text for the Network Protection settings row */
"network-protection.waitlist.settings-subtitle.joined-and-invited" = "Sinu kutse on valmis!";
>>>>>>> 95e64073

/* Subtitle text for the Network Protection settings row */
"network-protection.waitlist.settings-subtitle.joined-but-not-invited" = "Oled ootenimekirjas!";

/* Subtitle text for the Network Protection settings row */
"network-protection.waitlist.settings-subtitle.waitlist-not-joined" = "Liituge privaatse ootenimekirjaga";

/* Message for the network protection invite dialog */
"network.protection.invite.dialog.message" = "Enter your invite code to get started.";

/* Title for the network protection invite screen */
<<<<<<< HEAD
"network.protection.invite.dialog.title" = "You’re invited to try Network Protection";
=======
"network.protection.invite.dialog.title" = "Oled kutsutud proovima Network Protectionit";
>>>>>>> 95e64073

/* Prompt for the network protection invite code text field */
"network.protection.invite.field.prompt" = "Invite Code";

/* Message for the network protection invite success view */
"network.protection.invite.success.message" = "Hide your location from websites and conceal your online activity from Internet providers and others on your network.";

/* Title for the network protection invite success view */
"network.protection.invite.success.title" = "Success! You’re in.";

/* Title text for an iOS quick action that opens VPN settings */
"network.protection.quick-action.open-vpn" = "Ava VPN";

/* The label for when NetP VPN is connected plus the length of time connected as a formatter HH:MM:SS string */
"network.protection.status.connected.format" = "Connected - %@";

/* The label for the NetP VPN when connecting */
"network.protection.status.connecting" = "Connecting...";

/* The label for the NetP VPN when disconnected */
"network.protection.status.disconnected" = "Not connected";

/* The label for the NetP VPN when disconnecting */
"network.protection.status.disconnecting" = "Disconnecting...";

/* Message label text for the netP status view */
"network.protection.status.header.message" = "DuckDuckGo's VPN secures all of your device's Internet traffic anytime, anywhere.";

/* Header title label text for the status view when netP is disconnected */
"network.protection.status.header.title.off" = "Network Protection is Off";

/* Header title label text for the status view when netP is connected */
"network.protection.status.header.title.on" = "Network Protection is On";

/* The status view 'Share Feedback' button which is shown inline on the status view after the temporary free use footer text */
"network.protection.status.menu.share.feedback" = "Share Feedback";

/* Connection details label shown in NetworkProtection's status view. */
"network.protection.status.view.connection.details" = "Connection Details";

/* Generic connection failed error message shown in NetworkProtection's status view. */
"network.protection.status.view.error.connection.failed.message" = "Please try again later.";

/* Generic connection failed error title shown in NetworkProtection's status view. */
"network.protection.status.view.error.connection.failed.title" = "Failed to Connect.";

/* IP Address label shown in NetworkProtection's status view. */
"network.protection.status.view.ip.address" = "IP Address";

/* Location label shown in NetworkProtection's status view. */
"network.protection.status.view.location" = "Location";

/* Label shown on the title of the settings section in NetworkProtection's status view. */
"network.protection.status.view.settings.section.title" = "Halda";

/* Title label text for the status view when netP is disconnected */
"network.protection.status.view.title" = "Network Protection";

/* Title for the button to link to the iOS app settings and enable notifications app-wide. */
"network.protection.turn.on.notifications.button.title" = "Lülita teavitused sisse";

/* Footer text under the button to link to the iOS app settings and enable notifications app-wide. */
"network.protection.turn.on.notifications.section.footer" = "Lubab DuckDuckGol sulle teada anda, kui sinu ühendus katkeb või VPN-i olek muutub.";

/* List section footer for the toggle for VPN alerts. */
"network.protection.vpn.alerts.toggle.section.footer" = "Saad teate, kui sinu ühendus katkeb või VPN-i olek muutub.";

/* Title for the toggle for VPN alerts. */
"network.protection.vpn.alerts.toggle.title" = "VPN-i hoiatused";

/* Footer text for the Exclude Local Networks setting item. */
<<<<<<< HEAD
"network.protection.vpn.exclude.local.networks.setting.footer" = "Let local traffic bypass the VPN and connect to devices on your local network, like a printer.";

/* Title for the Exclude Local Networks setting item. */
"network.protection.vpn.exclude.local.networks.setting.title" = "Exclude Local Networks";
=======
"network.protection.vpn.exclude.local.networks.setting.footer" = "Suuna kohalik võrguliiklus VPN-ist mööda ja loo ühendus kohtvõrgu seadmete, nt printeriga.";

/* Title for the Exclude Local Networks setting item. */
"network.protection.vpn.exclude.local.networks.setting.title" = "Kohtvõrkude välistamine";
>>>>>>> 95e64073

/* Title for the VPN Location screen's All Countries section. */
"network.protection.vpn.location.all.countries.section.title" = "All Countries";

/* Subtitle of countries item when there are multiple cities, example : */
<<<<<<< HEAD
"network.protection.vpn.location.country.item.formatted.cities.count" = "%d cities";
=======
"network.protection.vpn.location.country.item.formatted.cities.count" = "Linnad riigis %d";
>>>>>>> 95e64073

/* Title for the VPN Location screen's Nearest Available selection item. */
"network.protection.vpn.location.nearest.available.item.title" = "Nearest Available";

/* Footer describing the VPN Location screen's Recommended section which just has Nearest Available. */
<<<<<<< HEAD
"network.protection.vpn.location.recommended.section.footer" = "Automatically connect to the nearest server we can find.";
=======
"network.protection.vpn.location.recommended.section.footer" = "Loob automaatselt ühenduse lähima leitud serveriga.";
>>>>>>> 95e64073

/* Title for the VPN Location screen's Recommended section. */
"network.protection.vpn.location.recommended.section.title" = "Recommended";

/* Subtitle for the preferred location item that formats a city and country. E.g Chicago, United States */
"network.protection.vpn.location.subtitle.formatted.city.and.country" = "%1$@, %2$@";

/* Title for the VPN Location screen. */
<<<<<<< HEAD
"network.protection.vpn.location.title" = "VPN Location";
=======
"network.protection.vpn.location.title" = "VPN-i asukoht";
>>>>>>> 95e64073

/* Title for the VPN Notifications management screen. */
"network.protection.vpn.notifications.title" = "VPN-i teavitused";

/* Label for the Preferred Location VPN Settings item when the nearest available location is selected. */
"network.protection.vpn.preferred.location.nearest" = "Nearest Available";

/* Title for the Preferred Location VPN Settings item. */
"network.protection.vpn.preferred.location.title" = "Preferred Location";

/* Footer text for the Always on VPN setting item. */
<<<<<<< HEAD
"network.protection.vpn.secure.dns.setting.footer" = "Our VPN uses Secure DNS to keep your online activity private, so that your Internet provider can't see what websites you visit.";
=======
"network.protection.vpn.secure.dns.setting.footer" = "Meie VPN kasutab turvalist DNS-i, et kaitsta sinu veebitegevuse privaatsust, nii et sinu internetiteenuse pakkuja ei näe, milliseid veebisaite sa külastad.";
>>>>>>> 95e64073

/* Title for the VPN Settings screen. */
"network.protection.vpn.settings.title" = "VPN-i seaded";

/* Do not translate - stringsdict entry */
"number.of.tabs" = "number.of.tabs";

/* No comment provided by engineer. */
"Ok" = "OK";

/* Text displayed on notification appearing in the address bar when the browser  dismissed the cookie popup automatically rejecting it */
"omnibar.notification.cookies-managed" = "Hallatavad küpsised";

/* Text displayed on notification appearing in the address bar when the browser  hides a cookie popup */
"omnibar.notification.popup-hidden" = "Hüpikaken on peidetud";

/* No comment provided by engineer. */
"onboarding.widgets.continueButton" = "Lisa vidin";

/* No comment provided by engineer. */
"onboarding.widgets.header" = "DuckDuckGo kasutamine on nüüd lihtsam.";

/* No comment provided by engineer. */
"onboarding.widgets.skipButton" = "Võib-olla hiljem";

/* No comment provided by engineer. */
"onboardingContinue" = "Jätka";

/* No comment provided by engineer. */
"onboardingDefaultBrowserMaybeLater" = "Võib-olla hiljem";

/* No comment provided by engineer. */
"onboardingDefaultBrowserTitle" = "Muutke DuckDuckGo oma vaikimisi brauseriks.";

/* No comment provided by engineer. */
"onboardingSetAsDefaultBrowser" = "Määra vaikebrauseriks";

/* No comment provided by engineer. */
"onboardingSkip" = "Jäta vahele";

/* This is on a button presented on the last of the onboarding screens. */
"onboardingStartBrowsing" = "Alusta sirvimist";

/* No comment provided by engineer. */
"onboardingWelcomeHeader" = "Tere tulemast DuckDuckGo kasutajaks!";

/* ’Link’ is link on a website */
"open.externally.failed" = "Selle lingi avamiseks vajalikku rakendust ei leitud";

/* No comment provided by engineer. */
"Please enter which app on your device is broken." = "Kirjuta, milline rakendus on sinu seadmes katki.";

/* Activate button */
"pm.activate" = "Reactivate";

/* Cancel button */
"pm.cancel" = "Cancel";

/* Deactivate button */
"pm.deactivate" = "Deactivate";

/* No comment provided by engineer. */
"preserveLogins.domain.list.footer" = "Veebisaidid kasutavad küpsiseid, et hoida sind sisse logitud. Kui teed saidi tulekindlaks, ei kustutata küpsiseid ja sa jääd sisse logituks isegi pärast tulenupu kasutamist. Me blokeerime endiselt kolmanda poole jälitajad, kelle me tulekindlatelt lehtedelt leiame.";

/* Section header above Fireproofed websites list */
"preserveLogins.domain.list.title" = "Tulekindlad veebisaidid";

/* Alert message explaining to users that the benefit of fireproofing a site is that they will be kept signed in */
"preserveLogins.fireproof.message" = "Selle lehe muutmine tulekindaks hoiab sind sisse logitud pärast tulenupu kasutamist.";

/* Parameter is a string - domain name. Alert title prompting user to fireproof a site so they can stay signed in */
"preserveLogins.fireproof.title" = "Tagada %@ tulekindlus, et jääda sisselogituks?";

/* Confirm fireproofing action */
"preserveLogins.menu.confirm" = "Tulekindel";

/* Parameter is a website URL. Messege confirms that given website has been fireproofed. */
"preserveLogins.menu.confirm.message" = "%@ on nüüd tulekindel";

/* Deny fireproofing action */
"preserveLogins.menu.defer" = "Mitte praegu";

/* Disable fireproofing for site */
"preserveLogins.menu.disable" = "Eemalda tulekindlus";

/* Enable fireproofing for site */
"preserveLogins.menu.enable" = "Muuda see sait tulekindlaks";

/* Messege confirms that website is no longer fireproofed. */
"preserveLogins.menu.removal.message" = "Tulekindlus on eemaldatud";

/* Alert title */
"preserveLogins.remove.all" = "Eemalda kõik";

/* Confirmation button in alert */
"preserveLogins.remove.all.ok" = "OK";

/* Privacy Icon accessibility title */
"privacy.icon.dax" = "DuckDuckGo logo";

/* Privacy Icon accessibility hint */
"privacy.icon.hint" = "Puuduta privaatsuse juhtpaneeli kuva avamiseks";

/* Privacy Icon accessibility title */
"privacy.icon.shield" = "Privaatsuse ikoon";

/* Deny action */
"prompt.custom.url.scheme.dontopen" = "Tühista";

/* Confirm action */
"prompt.custom.url.scheme.open" = "Avatud";

/* No comment provided by engineer. */
"prompt.custom.url.scheme.prompt" = "Kas soovite selle sisu vaatamiseks lahkuda DuckDuckGo'st?";

/* Alert title */
"prompt.custom.url.scheme.title" = "Avada teises rakenduses?";

/* No comment provided by engineer. */
"search.hint.duckduckgo" = "Otsi või sisesta aadress";

/* No comment provided by engineer. */
"section.title.bookmarks" = "Järjehoidjad";

/* No comment provided by engineer. */
"section.title.favorites" = "Lemmikud";

/* Settings cell for About DDG */
"settings.about.ddg" = "DuckDuckGo'st";

/* Settings section title for About DuckDuckGo */
"settings.about.section" = "Teave";

/* about page */
"settings.about.text" = "DuckDuckGo on 2008. aastal asutatud sõltumatu internetiprivaatsuse ettevõte igaühele, kellel on kõrini varjatud jälgimisest internetis ja kes soovib lihtsat lahendust selle vältimiseks. Me oleme tõestuseks, et internetis on võimalik saada tõelist privaatsuskaitset ilma kompromisse tegemata.\n\nDuckDuckGo brauseril on kõik funktsioonid, mida sa brauserilt ootad, nagu järjehoidjad, vahekaardid, paroolid ja palju muud, lisaks sellele aga ka üle [tosina võimsa privaatsuskaitse funktsiooni](ddgQuickLink://duckduckgo.com/duckduckgo-help-pages/privacy/web-tracking-protections/), mida enamik populaarsemaid brausereid vaikimisi ei paku. See ainulaadselt terviklik privaatsuskaitse aitab kaitsta sinu tegevust internetis alates otsingutest kuni sirvimiseni, meilide saatmiseni ja palju muuni.\n\nMeie privaatsuskaitse toimib ilma, et peaksid teadma midagi tehnilistest nüanssidest või tegelema keeruliste seadistustega. Ainus, mis sa pead tegema, on vahetada oma brauser kõigis seadmetes DuckDuckGo vastu – ja vaikeprivaatsus ongi tagatud.\n\nKui aga *soovid* piiluda kapoti alla, leiate lisateavet DuckDuckGo privaatsuskaitse tööpõhimõtete kohta meie [abilehtedelt](ddgQuickLink://duckduckgo.com/duckduckgo-help-pages/).";

/* Settings screen cell text for adding the app to the dock */
"settings.add.to.dock" = "Lisa rakendus oma dokki";

/* Settings screen cell text for add widget to the home screen */
"settings.add.widget" = "Lisa vidin avakuvale";

/* Settings screen cell text for addess bar position */
"settings.address.bar" = "Aadressiriba asukoht";

/* Settings screen appearance section title */
"settings.appearance" = "Välimus";

/* Settings screen cell for opening links in associated apps */
"settings.associated.apps" = "Ava lingid seotud rakendustes";

/* Description for associated apps description */
"settings.associated.apps.description" = "Keela, et takistada linkide automaatset avanemist teistes installitud rakendustes.";

/* Settings screen cell for autocomplete */
"settings.autocomplete" = "Automaatselt täidetavad ettepanekud";

/* Settings screen cell text for Application Lock */
"settings.autolock" = "Rakenduse lukk";

/* Section footer Autolock description */
"settings.autolock.description" = "Kui on määratud Touch ID, Face ID või süsteemi pääsukood, palutakse avamisel rakendus avada.";

/* Settings screen cell text for Automatically Clearing Data */
"settings.clear.data" = "Kustuta andmed automaatselt";

/* Settings screen cell text for Cookie popups */
"settings.cookie.popups" = "Halda küpsiste hüpikaknaid";

/* Settings title for the customize section */
"settings.customize" = "Kohanda";

/* Settings screen cell text for setting the app as default browser */
"settings.default.browser" = "Määrake vaikebrauseriks";

/* Settings cell for Email Protection */
"settings.emailProtection" = "E-posti kaitse";

/* Settings cell for Email Protection */
"settings.emailProtection.description" = "Blokeeri meilijälgurid ja peida oma aadress";

/* Settings cell for Feedback */
"settings.feedback" = "Jaga tagasisidet";

/* Settings screen cell text for fire button animation */
"settings.firebutton" = "Tulenupu animatsioon";

/* Settings screen cell text for Fireproof Sites */
"settings.fireproof.sites" = "Tulekindlad veebisaidid";

/* Settings screen cell text for GPC */
"settings.gpc" = "Üleilmne privaatsuskontroll (Global Privacy Control (GPC))";

/* Settings screen cell text for app icon selection */
"settings.icon" = "Rakenduse ikoon";

/* Settings screen cell for Keyboard */
"settings.keyboard" = "Klaviatuur";

/* Settings screen cell text for logins */
"settings.logins" = "Sisselogimisandmed";

/* Settings title for the 'More' section */
"settings.more" = "Veel DuckDuckGo'lt";

/* Settings screen cell for long press previews */
"settings.previews" = "Pika vajutusega eelvaated";

/* Settings title for the privacy section */
"settings.privacy" = "Privaatsus";

/* Settings screen cell text for sync and backup */
"settings.sync" = "Sünkroonimine ja varundamine";

/* Settings screen cell text for text size */
"settings.text.size" = "Teksti suurus";

/* Settings screen cell text for theme */
"settings.theme" = "Teema";

/* Title for the Settings View */
"settings.title" = "Seaded";

/* Settings screen cell text for Unprotected Sites */
"settings.unprotected.sites" = "Kaitseta saidid";

/* Settings cell for Version */
"settings.version" = "Versioon";

/* Settings screen cell for voice search */
"settings.voice.search" = "Privaatne häälotsing";

/* Report a Broken Site screen confirmation button */
"siteFeedback.buttonText" = "Saada aruanne";

/* Domain is an URL address */
"siteFeedback.domainInfo" = "Mittetoimiva saidi domeen";

/* No comment provided by engineer. */
"siteFeedback.messagePlaceholder" = "Milline sisu või funktsioon ei toimi?";

/* No comment provided by engineer. */
"siteFeedback.subtitle" = "Mittetoimivast saidist teatamine on täiesti anonüümne ja aitab meil parandada rakendust!";

/* This is a form title */
"siteFeedback.title" = "Teatage katkisest saidist";

/* No comment provided by engineer. */
"siteFeedback.urlPlaceholder" = "Milline veebisait on katki?";

/* No comment provided by engineer. */
"sync.remove-device.message" = "%@ ei pääse enam sinu sünkroonitud andmetele juurde.";

/* Data syncing unavailable warning message */
"sync.warning.data.syncing.disabled" = "Kahjuks pole sünkroonimine ja varundamine praegu saadaval. Proovi hiljem uuesti.";

/* Data syncing unavailable warning message */
"sync.warning.data.syncing.disabled.upgrade.required" = "Vabandust, kuid sünkroonimine ja varundus pole selles rakenduse versioonis enam saadaval. Jätkamiseks värskenda DuckDuckGo uusimale versioonile.";

/* Title of the warning message */
"sync.warning.sync.paused" = "Sünkroonimine ja varundamine on peatatud";

/* Accessibility label on remove button */
"tab.close.home" = "Sulge avalehe vahekaart";

/* Accesibility label: first string is website title, second is address */
"tab.close.with.title.and.address" = "Sulge \"%1$@\" aadressil %2$@";

/* Accessibility label on tab cell */
"tab.open.home" = "Ava avalehe vahekaart";

/* Accesibility label: first string is website title, second is address */
"tab.open.with.title.and.address" = "Ava \"%1$@\" aadressil %2$@";

/* Tab Switcher Accessibility Label */
"tab.switcher.accessibility.label" = "Vahekaardi vahetaja";

/* Description text for the text size adjustment setting */
"textSize.description" = "Valige soovitud teksti suurus. Veebisaidid, mida DuckDuckGos vaatate, kohanduvad sellega.";

/* Replacement string is a current percent value e.g. '120%' */
"textSize.footer" = "Teksti suurus - %@";

/* Dark Theme entry */
"theme.acc.dark" = "Tume";

/* Short entry for Default System theme */
"theme.acc.default" = "Süsteem";

/* Light Theme entry */
"theme.acc.light" = "Hele";

/* Dark Theme entry */
"theme.name.dark" = "Tume";

/* Entry for Default System theme */
"theme.name.default" = "Süsteem vaikimisi";

/* Light Theme entry */
"theme.name.light" = "Hele";

/* Confirmation of an action - populated with a domain name */
"toast.protection.disabled" = "%@ privaatsuse kaitse on keelatud";

/* Confirmation of an action - populated with a domain name */
"toast.protection.enabled" = "%@ privaatsuse kaitse on lubatud";

/* Autocomplete selected suggestion into the Address Bar button accessibility label */
"voiceover.action.suggestion.autocomplete" = "Kasuta ettepaneku automaatteksti";

/* Voice-over title for a Bookmark suggestion. Noun */
"voiceover.suggestion.type.bookmark" = "Järjehoidja";

/* Search for suggestion action accessibility title */
"voiceover.suggestion.type.search" = "Otsing DuckDuckGo's";

/* Open suggested website action accessibility title */
"voiceover.suggestion.type.website" = "Ava veebisait";

/* No microphone permission alert action button to open the settings app */
"voiceSearch.alert.no-permission.action.settings" = "Seaded";

/* Message for alert warning the user about missing microphone permission */
"voiceSearch.alert.no-permission.message" = "Häälfunktsioonide kasutamiseks lubage DuckDuckGo jaoks juurdepääs mikrofonile iOS-i süsteemiseadetes.";

/* OK button alert warning the user about missing microphone permission */
"voiceSearch.alert.no-permission.ok" = "OK";

/* Title for alert warning the user about missing microphone permission */
"voiceSearch.alert.no-permission.title" = "Vajalik juurdepääs mikrofonile";

/* Cancel button for voice search */
"voiceSearch.cancel" = "Tühista";

/* Voice-search footer note with on-device privacy warning */
"voiceSearch.footer.note" = "Heli töödeldakse seadmes. Seda ei salvestata ega jagata kellegagi, sealhulgas DuckDuckGoga.";

/* Title for the button to enable push notifications in system settings */
"waitlist.allow-notifications" = "Luba teavitused";

/* Body text for the waitlist notification */
"waitlist.available.notification.body" = "Ava oma kutse";

/* Title for the copy action */
"waitlist.copy" = "Kopeeri";

/* Label text for the invite code */
"waitlist.invite-code" = "Kutsekood";

/* Step title on the invite screen */
"waitlist.invite-screen.step.title" = "Samm %d";

/* Title for the invite code screen */
"waitlist.invite-screen.youre-invited" = "Oled kutsutud!";

/* Title for the Join Waitlist screen */
"waitlist.join-waitlist-screen.join" = "Liituge privaatse ootenimekirjaga";

/* Temporary status text for the Join Waitlist screen */
"waitlist.join-waitlist-screen.joining" = "Ootenimekirjaga liitumine ...";

/* Title for the Share Link button */
"waitlist.join-waitlist-screen.share-link" = "Jaga linki";

/* Notification text for the waitlist */
"waitlist.joined.no-notification.get-notification" = "TEAVITAGE MIND";

/* Title for the alert to confirm enabling notifications */
"waitlist.joined.no-notification.get-notification-confirmation-title" = "Kas soovid saada teavituse, kui on sinu kord?";

/* Cancel button in the alert to confirm enabling notifications */
"waitlist.joined.no-notification.no-thanks" = "Ei aitäh";

/* Text used for the Notifications Disabled state */
"waitlist.notification.disabled" = "Võime sind teavitada, kui on sinu kord aga DuckDuckGo jaoks on teavitused praegu keelatud.";

/* Privacy disclaimer for the Waitlist feature */
"waitlist.privacy-disclaimer" = "Ootenimekirjaga liitumiseks ei pea isikuandmeid jagama. Sinu järjekorrakoht on kinnitatud ainult sinu seadmes oleva ajatempliga ja me teavitame sind, kui on sinu kord.";

/* Title for the queue screen */
"waitlist.queue-screen.on-the-list" = "Oled ootenimekirjas!";

/* Title for the settings subtitle */
"waitlist.settings.download-available" = "Saadaval on allalaadimine";

/* Title for the share sheet entry */
"waitlist.share-sheet.title" = "Oled kutsutud!";

/* Confirmation message */
"web.url.remove.favorite.done" = "Lemmik on eemaldatud";

/* Confirmation message */
"web.url.save.bookmark.done" = "Järjehoidja lisatud";

/* Floating Info message */
"web.url.save.bookmark.exists" = "Järjehoidja on juba salvestatud";

/* Floating message indicating failure */
"web.url.save.bookmark.none" = "Puuduvad veebisaidid, mida järjehoidjaks panna";

/* Confirmation message */
"web.url.save.favorite.done" = "Lemmik lisatud";

/* Cancel button for JavaScript alerts */
"webJSAlert.cancel.button" = "Tühista";

/* OK button for JavaScript alerts */
"webJSAlert.OK.button" = "OK";

/* Alert title explaining the message is shown by a website */
"webJSAlert.website-message.format" = "Sõnum saatjalt %@:";

/* No comment provided by engineer. */
"Welcome to the Duck Side!" = "Tere tulemast Pardipoolele!";

/* Title for the Windows waitlist notification */
"windows-waitlist.available.notification.title" = "Proovi rakendust DuckDuckGo for Windows!";

/* Description on the invite screen */
"windows-waitlist.invite-screen.step-1.description" = "Allalaadimiseks ava oma Windowsi seadmes see URL:";

/* Description on the invite screen */
"windows-waitlist.invite-screen.step-2.description" = "Ava allalaadimiste kaustas DuckDuckGo Installer, vali Installi ja sisesta seejärel oma kutsekood.";

/* Subtitle for the Windows Waitlist Invite screen */
"windows-waitlist.invite-screen.subtitle" = "Kas oled valmis kasutama DuckDuckGo Windowsi rakendust?";

/* Title for the Windows waitlist button redirecting to Mac waitlist */
"windows-waitlist.join-waitlist-screen.mac-waitlist" = "Kas otsid Maci versiooni?";

/* Title for the Join Windows Waitlist screen */
"windows-waitlist.join-waitlist-screen.try-duckduckgo-for-windows" = "Hangi varane juurdepääs, et proovida DuckDuckGo Windowsi rakendust!";

/* Message for the alert to confirm enabling notifications */
"windows-waitlist.joined.no-notification.get-notification-confirmation-message" = "Saadame sulle teavituse, kui sinu DuckDuckGo for Windows on allalaadimiseks valmis. ";

/* Label text for the Joined Waitlist state with notifications declined */
"windows-waitlist.joined.notifications-declined" = "Sinu kutse DuckDuckGo Maci rakenduse proovimiseks saabub siia. Vaata varsti tagasi või telli teavitus, millal on sinu kord.";

/* Label text for the Joined Waitlist state with notifications enabled */
"windows-waitlist.joined.notifications-enabled" = "Saadame sulle teavituse, kui sinu DuckDuckGo for Windows on allalaadimiseks valmis.";

/* Title for the settings subtitle */
"windows-waitlist.settings.browse-privately" = "Sirvi privaatselt meie Windowsi rakendusega";

/* Message used when sharing to iMessage. Parameter is an eight digit invite code. */
"windows-waitlist.share-sheet.invite-code-message" = "Oled kutsutud!\n\nKas oled valmis kasutama DuckDuckGo Windowsi rakendust?Samm 1\nAva allalaadimiseks oma Windowsi seadmes see URL:\nhttps://duckduckgo.com/windows\n\nSamm 2\nAva allalaadimiste kaustas DuckDuckGo Installer, vali Installi ja sisesta seejärel oma kutsekood.\n\nKutsekood: %@";

/* Message used when sharing to iMessage */
"windows-waitlist.share-sheet.message" = "Kas oled valmis Windowsis privaatseks sirvimiseks?\n\nAllalaadimiseks ava oma Windowsi arvutis see URL:\nhttps://duckduckgo.com/windows";

/* Summary text for the Windows browser waitlist */
"windows-waitlist.summary" = "DuckDuckGo Windowsi rakendus sisaldab kõike vajalikku privaatsemaks sirvimiseks: privaatne otsing, jälgurite blokeerimine, sundkrüptimine ja küpsiste hüpikakende blokeerimine. Lisaks on tulemas veel täiendavaid tippklassi kaitsemeetmeid.";

/* Title for the Windows Waitlist feature */
"windows-waitlist.title" = "DuckDuckGo rakendus Windowsile";

/* Title for the Windows browser download link page */
"windows-waitlist.waitlist-download-screen.try-duckduckgo-for-windows" = "Hangi DuckDuckGo for Windows!";
<|MERGE_RESOLUTION|>--- conflicted
+++ resolved
@@ -898,9 +898,6 @@
 /* No comment provided by engineer. */
 "dax.onboarding.message" = "Internet võib olla üsna jube.\n\nÄra muretse! Privaatselt otsimine ja sirvimine on lihtsam kui arvad.";
 
-/* No comment provided by engineer. */
-"Debug" = "Debug";
-
 /* GPC Setting state */
 "donotsell.disabled" = "Keelatud";
 
@@ -1375,9 +1372,6 @@
 /* Please preserve newline character */
 "launchscreenWelcomeMessage" = "Tere tulemast\nDuckDuckGo kasutajaks!";
 
-/* No comment provided by engineer. */
-"LOREM IPSUM" = "LOREM IPSUM";
-
 /* Summary text for the macOS browser waitlist */
 "mac-browser.waitlist.summary" = "DuckDuckGo for Mac on just nii kiire, kui vajad, oodatud sirvimisfunktsioonidega ja tulvil meie oma klassi parimaid privaatsuselemente.";
 
@@ -1445,18 +1439,6 @@
 "network-protection.privacy-policy.title" = "Privaatsuspoliitika";
 
 /* Title text for the Network Protection terms and conditions accept button */
-<<<<<<< HEAD
-"network-protection.waitlist.agree-and-continue" = "Agree and Continue";
-
-/* Availability disclaimer for Network Protection join waitlist screen */
-"network-protection.waitlist.availability-disclaimer" = "Network Protection is free to use during early access.";
-
-/* Agree and Continue button for Network Protection join waitlist screen */
-"network-protection.waitlist.button.agree-and-continue" = "Agree and Continue";
-
-/* Enable Notifications button for Network Protection joined waitlist screen */
-"network-protection.waitlist.button.enable-notifications" = "Enable Notifications";
-=======
 "network-protection.waitlist.agree-and-continue" = "Nõustun ja jätkan";
 
 /* Availability disclaimer for Network Protection join waitlist screen */
@@ -1467,55 +1449,17 @@
 
 /* Enable Notifications button for Network Protection joined waitlist screen */
 "network-protection.waitlist.button.enable-notifications" = "Luba teavitused";
->>>>>>> 95e64073
 
 /* Button title for users who already have an invite code */
 "network-protection.waitlist.button.existing-invite-code" = "Mul on kutse kood";
 
 /* Join Waitlist button for Network Protection join waitlist screen */
-<<<<<<< HEAD
-"network-protection.waitlist.button.join-waitlist" = "Join the Waitlist";
-=======
 "network-protection.waitlist.button.join-waitlist" = "Liitu ootenimekirjaga";
->>>>>>> 95e64073
 
 /* Button title text for the Network Protection waitlist confirmation prompt */
 "network-protection.waitlist.get-started" = "Alustage";
 
 /* Subtitle for section 1 of the Network Protection invited screen */
-<<<<<<< HEAD
-"network-protection.waitlist.invited.section-1.subtitle" = "Encrypt online traffic across your browsers and apps.";
-
-/* Title for section 1 of the Network Protection invited screen */
-"network-protection.waitlist.invited.section-1.title" = "Full-device coverage";
-
-/* Subtitle for section 2 of the Network Protection invited screen */
-"network-protection.waitlist.invited.section-2.subtitle" = "No need for a separate app. Connect in one click and see your connection status at a glance.";
-
-/* Title for section 2 of the Network Protection invited screen */
-"network-protection.waitlist.invited.section-2.title" = "Fast, reliable, and easy to use";
-
-/* Subtitle for section 3 of the Network Protection invited screen */
-"network-protection.waitlist.invited.section-3.subtitle" = "We do not log or save any data that can connect you to your online activity.";
-
-/* Title for section 3 of the Network Protection invited screen */
-"network-protection.waitlist.invited.section-3.title" = "Strict no-logging policy";
-
-/* Subtitle for Network Protection invited screen */
-"network-protection.waitlist.invited.subtitle" = "Get an extra layer of protection online with the VPN built for speed and simplicity. Encrypt your internet connection across your entire device and hide your location and IP address from sites you visit.";
-
-/* Title for Network Protection invited screen */
-"network-protection.waitlist.invited.title" = "You’re invited to try\nNetwork Protection early access!";
-
-/* First subtitle for Network Protection join waitlist screen */
-"network-protection.waitlist.join.subtitle.1" = "Secure your connection anytime, anywhere with Network Protection, the VPN from DuckDuckGo.";
-
-/* Second subtitle for Network Protection join waitlist screen */
-"network-protection.waitlist.join.subtitle.2" = "Join the waitlist, and we’ll notify you when it’s your turn.";
-
-/* Title for Network Protection join waitlist screen */
-"network-protection.waitlist.join.title" = "Network Protection Early Access";
-=======
 "network-protection.waitlist.invited.section-1.subtitle" = "Krüpti veebiliiklus oma brauserites ja rakendustes.";
 
 /* Title for section 1 of the Network Protection invited screen */
@@ -1544,27 +1488,11 @@
 
 /* Second subtitle for Network Protection join waitlist screen */
 "network-protection.waitlist.join.subtitle.2" = "Liitu ootenimekirjaga ja me anname teada, kui on sinu kord.";
->>>>>>> 95e64073
 
 /* Title for Network Protection joined waitlist screen */
 "network-protection.waitlist.joined.title" = "Oled ootenimekirjas!";
 
 /* Subtitle 1 for Network Protection joined waitlist screen when notifications are enabled */
-<<<<<<< HEAD
-"network-protection.waitlist.joined.with-notifications.subtitle.1" = "New invites are sent every few days, on a first come, first served basis.";
-
-/* Subtitle 2 for Network Protection joined waitlist screen when notifications are enabled */
-"network-protection.waitlist.joined.with-notifications.subtitle.2" = "We’ll notify you when your invite is ready.";
-
-/* Body text for the alert to enable notifications */
-"network-protection.waitlist.notification-alert.description" = "We’ll send you a notification when your invite to test Network Protection is ready.";
-
-/* Subtitle for the alert to confirm enabling notifications */
-"network-protection.waitlist.notification-prompt-description" = "Get a notification when your copy of Network Protection early access is ready.";
-
-/* Title for the alert to confirm enabling notifications */
-"network-protection.waitlist.notification-prompt-title" = "Know the instant you're invited";
-=======
 "network-protection.waitlist.joined.with-notifications.subtitle.1" = "Uusi kutseid saadetakse iga paari päeva tagant põhimõttel „kes ees, see mees“.";
 
 /* Subtitle 2 for Network Protection joined waitlist screen when notifications are enabled */
@@ -1578,23 +1506,15 @@
 
 /* Title for the alert to confirm enabling notifications */
 "network-protection.waitlist.notification-prompt-title" = "Saa kohe teada, kui sind kutsutakse";
->>>>>>> 95e64073
 
 /* Title for Network Protection waitlist notification */
 "network-protection.waitlist.notification.text" = "Ava oma kutse";
 
 /* Title for Network Protection waitlist notification */
-<<<<<<< HEAD
-"network-protection.waitlist.notification.title" = "Network Protection is ready!";
-
-/* Subtitle text for the Network Protection settings row */
-"network-protection.waitlist.settings-subtitle.joined-and-invited" = "Your invite is ready!";
-=======
 "network-protection.waitlist.notification.title" = "Network Protection on valmis!";
 
 /* Subtitle text for the Network Protection settings row */
 "network-protection.waitlist.settings-subtitle.joined-and-invited" = "Sinu kutse on valmis!";
->>>>>>> 95e64073
 
 /* Subtitle text for the Network Protection settings row */
 "network-protection.waitlist.settings-subtitle.joined-but-not-invited" = "Oled ootenimekirjas!";
@@ -1606,11 +1526,7 @@
 "network.protection.invite.dialog.message" = "Enter your invite code to get started.";
 
 /* Title for the network protection invite screen */
-<<<<<<< HEAD
-"network.protection.invite.dialog.title" = "You’re invited to try Network Protection";
-=======
 "network.protection.invite.dialog.title" = "Oled kutsutud proovima Network Protectionit";
->>>>>>> 95e64073
 
 /* Prompt for the network protection invite code text field */
 "network.protection.invite.field.prompt" = "Invite Code";
@@ -1682,37 +1598,22 @@
 "network.protection.vpn.alerts.toggle.title" = "VPN-i hoiatused";
 
 /* Footer text for the Exclude Local Networks setting item. */
-<<<<<<< HEAD
-"network.protection.vpn.exclude.local.networks.setting.footer" = "Let local traffic bypass the VPN and connect to devices on your local network, like a printer.";
-
-/* Title for the Exclude Local Networks setting item. */
-"network.protection.vpn.exclude.local.networks.setting.title" = "Exclude Local Networks";
-=======
 "network.protection.vpn.exclude.local.networks.setting.footer" = "Suuna kohalik võrguliiklus VPN-ist mööda ja loo ühendus kohtvõrgu seadmete, nt printeriga.";
 
 /* Title for the Exclude Local Networks setting item. */
 "network.protection.vpn.exclude.local.networks.setting.title" = "Kohtvõrkude välistamine";
->>>>>>> 95e64073
 
 /* Title for the VPN Location screen's All Countries section. */
 "network.protection.vpn.location.all.countries.section.title" = "All Countries";
 
 /* Subtitle of countries item when there are multiple cities, example : */
-<<<<<<< HEAD
-"network.protection.vpn.location.country.item.formatted.cities.count" = "%d cities";
-=======
 "network.protection.vpn.location.country.item.formatted.cities.count" = "Linnad riigis %d";
->>>>>>> 95e64073
 
 /* Title for the VPN Location screen's Nearest Available selection item. */
 "network.protection.vpn.location.nearest.available.item.title" = "Nearest Available";
 
 /* Footer describing the VPN Location screen's Recommended section which just has Nearest Available. */
-<<<<<<< HEAD
-"network.protection.vpn.location.recommended.section.footer" = "Automatically connect to the nearest server we can find.";
-=======
 "network.protection.vpn.location.recommended.section.footer" = "Loob automaatselt ühenduse lähima leitud serveriga.";
->>>>>>> 95e64073
 
 /* Title for the VPN Location screen's Recommended section. */
 "network.protection.vpn.location.recommended.section.title" = "Recommended";
@@ -1721,11 +1622,7 @@
 "network.protection.vpn.location.subtitle.formatted.city.and.country" = "%1$@, %2$@";
 
 /* Title for the VPN Location screen. */
-<<<<<<< HEAD
-"network.protection.vpn.location.title" = "VPN Location";
-=======
 "network.protection.vpn.location.title" = "VPN-i asukoht";
->>>>>>> 95e64073
 
 /* Title for the VPN Notifications management screen. */
 "network.protection.vpn.notifications.title" = "VPN-i teavitused";
@@ -1737,11 +1634,7 @@
 "network.protection.vpn.preferred.location.title" = "Preferred Location";
 
 /* Footer text for the Always on VPN setting item. */
-<<<<<<< HEAD
-"network.protection.vpn.secure.dns.setting.footer" = "Our VPN uses Secure DNS to keep your online activity private, so that your Internet provider can't see what websites you visit.";
-=======
 "network.protection.vpn.secure.dns.setting.footer" = "Meie VPN kasutab turvalist DNS-i, et kaitsta sinu veebitegevuse privaatsust, nii et sinu internetiteenuse pakkuja ei näe, milliseid veebisaite sa külastad.";
->>>>>>> 95e64073
 
 /* Title for the VPN Settings screen. */
 "network.protection.vpn.settings.title" = "VPN-i seaded";
@@ -1869,111 +1762,9 @@
 /* No comment provided by engineer. */
 "section.title.favorites" = "Lemmikud";
 
-/* Settings cell for About DDG */
-"settings.about.ddg" = "DuckDuckGo'st";
-
-/* Settings section title for About DuckDuckGo */
-"settings.about.section" = "Teave";
-
 /* about page */
 "settings.about.text" = "DuckDuckGo on 2008. aastal asutatud sõltumatu internetiprivaatsuse ettevõte igaühele, kellel on kõrini varjatud jälgimisest internetis ja kes soovib lihtsat lahendust selle vältimiseks. Me oleme tõestuseks, et internetis on võimalik saada tõelist privaatsuskaitset ilma kompromisse tegemata.\n\nDuckDuckGo brauseril on kõik funktsioonid, mida sa brauserilt ootad, nagu järjehoidjad, vahekaardid, paroolid ja palju muud, lisaks sellele aga ka üle [tosina võimsa privaatsuskaitse funktsiooni](ddgQuickLink://duckduckgo.com/duckduckgo-help-pages/privacy/web-tracking-protections/), mida enamik populaarsemaid brausereid vaikimisi ei paku. See ainulaadselt terviklik privaatsuskaitse aitab kaitsta sinu tegevust internetis alates otsingutest kuni sirvimiseni, meilide saatmiseni ja palju muuni.\n\nMeie privaatsuskaitse toimib ilma, et peaksid teadma midagi tehnilistest nüanssidest või tegelema keeruliste seadistustega. Ainus, mis sa pead tegema, on vahetada oma brauser kõigis seadmetes DuckDuckGo vastu – ja vaikeprivaatsus ongi tagatud.\n\nKui aga *soovid* piiluda kapoti alla, leiate lisateavet DuckDuckGo privaatsuskaitse tööpõhimõtete kohta meie [abilehtedelt](ddgQuickLink://duckduckgo.com/duckduckgo-help-pages/).";
 
-/* Settings screen cell text for adding the app to the dock */
-"settings.add.to.dock" = "Lisa rakendus oma dokki";
-
-/* Settings screen cell text for add widget to the home screen */
-"settings.add.widget" = "Lisa vidin avakuvale";
-
-/* Settings screen cell text for addess bar position */
-"settings.address.bar" = "Aadressiriba asukoht";
-
-/* Settings screen appearance section title */
-"settings.appearance" = "Välimus";
-
-/* Settings screen cell for opening links in associated apps */
-"settings.associated.apps" = "Ava lingid seotud rakendustes";
-
-/* Description for associated apps description */
-"settings.associated.apps.description" = "Keela, et takistada linkide automaatset avanemist teistes installitud rakendustes.";
-
-/* Settings screen cell for autocomplete */
-"settings.autocomplete" = "Automaatselt täidetavad ettepanekud";
-
-/* Settings screen cell text for Application Lock */
-"settings.autolock" = "Rakenduse lukk";
-
-/* Section footer Autolock description */
-"settings.autolock.description" = "Kui on määratud Touch ID, Face ID või süsteemi pääsukood, palutakse avamisel rakendus avada.";
-
-/* Settings screen cell text for Automatically Clearing Data */
-"settings.clear.data" = "Kustuta andmed automaatselt";
-
-/* Settings screen cell text for Cookie popups */
-"settings.cookie.popups" = "Halda küpsiste hüpikaknaid";
-
-/* Settings title for the customize section */
-"settings.customize" = "Kohanda";
-
-/* Settings screen cell text for setting the app as default browser */
-"settings.default.browser" = "Määrake vaikebrauseriks";
-
-/* Settings cell for Email Protection */
-"settings.emailProtection" = "E-posti kaitse";
-
-/* Settings cell for Email Protection */
-"settings.emailProtection.description" = "Blokeeri meilijälgurid ja peida oma aadress";
-
-/* Settings cell for Feedback */
-"settings.feedback" = "Jaga tagasisidet";
-
-/* Settings screen cell text for fire button animation */
-"settings.firebutton" = "Tulenupu animatsioon";
-
-/* Settings screen cell text for Fireproof Sites */
-"settings.fireproof.sites" = "Tulekindlad veebisaidid";
-
-/* Settings screen cell text for GPC */
-"settings.gpc" = "Üleilmne privaatsuskontroll (Global Privacy Control (GPC))";
-
-/* Settings screen cell text for app icon selection */
-"settings.icon" = "Rakenduse ikoon";
-
-/* Settings screen cell for Keyboard */
-"settings.keyboard" = "Klaviatuur";
-
-/* Settings screen cell text for logins */
-"settings.logins" = "Sisselogimisandmed";
-
-/* Settings title for the 'More' section */
-"settings.more" = "Veel DuckDuckGo'lt";
-
-/* Settings screen cell for long press previews */
-"settings.previews" = "Pika vajutusega eelvaated";
-
-/* Settings title for the privacy section */
-"settings.privacy" = "Privaatsus";
-
-/* Settings screen cell text for sync and backup */
-"settings.sync" = "Sünkroonimine ja varundamine";
-
-/* Settings screen cell text for text size */
-"settings.text.size" = "Teksti suurus";
-
-/* Settings screen cell text for theme */
-"settings.theme" = "Teema";
-
-/* Title for the Settings View */
-"settings.title" = "Seaded";
-
-/* Settings screen cell text for Unprotected Sites */
-"settings.unprotected.sites" = "Kaitseta saidid";
-
-/* Settings cell for Version */
-"settings.version" = "Versioon";
-
-/* Settings screen cell for voice search */
-"settings.voice.search" = "Privaatne häälotsing";
-
 /* Report a Broken Site screen confirmation button */
 "siteFeedback.buttonText" = "Saada aruanne";
 
@@ -2067,9 +1858,6 @@
 /* Message for alert warning the user about missing microphone permission */
 "voiceSearch.alert.no-permission.message" = "Häälfunktsioonide kasutamiseks lubage DuckDuckGo jaoks juurdepääs mikrofonile iOS-i süsteemiseadetes.";
 
-/* OK button alert warning the user about missing microphone permission */
-"voiceSearch.alert.no-permission.ok" = "OK";
-
 /* Title for alert warning the user about missing microphone permission */
 "voiceSearch.alert.no-permission.title" = "Vajalik juurdepääs mikrofonile";
 
