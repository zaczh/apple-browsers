--- conflicted
+++ resolved
@@ -898,9 +898,6 @@
 /* No comment provided by engineer. */
 "dax.onboarding.message" = "Internet je lahko grozljiv.\n\nNe skrbi! Iskanje in brskanje na zaseben način je lažje, kot si misliš.";
 
-/* No comment provided by engineer. */
-"Debug" = "Debug";
-
 /* GPC Setting state */
 "donotsell.disabled" = "Onemogočeno";
 
@@ -1375,9 +1372,6 @@
 /* Please preserve newline character */
 "launchscreenWelcomeMessage" = "Dobrodošli v aplikaciji\nDuckDuckGo!";
 
-/* No comment provided by engineer. */
-"LOREM IPSUM" = "LOREM IPSUM";
-
 /* Summary text for the macOS browser waitlist */
 "mac-browser.waitlist.summary" = "DuckDuckGo za računalnike Mac zagotavlja hitrost, ki jo potrebujete, in funkcije brskanja, ki jih pričakujete, ter je opremljen z našimi ključnimi funkcijami zasebnosti, ki so najboljše v tem razredu.";
 
@@ -1445,18 +1439,6 @@
 "network-protection.privacy-policy.title" = "Pravilnik o zasebnosti";
 
 /* Title text for the Network Protection terms and conditions accept button */
-<<<<<<< HEAD
-"network-protection.waitlist.agree-and-continue" = "Agree and Continue";
-
-/* Availability disclaimer for Network Protection join waitlist screen */
-"network-protection.waitlist.availability-disclaimer" = "Network Protection is free to use during early access.";
-
-/* Agree and Continue button for Network Protection join waitlist screen */
-"network-protection.waitlist.button.agree-and-continue" = "Agree and Continue";
-
-/* Enable Notifications button for Network Protection joined waitlist screen */
-"network-protection.waitlist.button.enable-notifications" = "Enable Notifications";
-=======
 "network-protection.waitlist.agree-and-continue" = "Strinjam se in želim nadaljevati";
 
 /* Availability disclaimer for Network Protection join waitlist screen */
@@ -1467,55 +1449,17 @@
 
 /* Enable Notifications button for Network Protection joined waitlist screen */
 "network-protection.waitlist.button.enable-notifications" = "Omogoči obvestila";
->>>>>>> 95e64073
 
 /* Button title for users who already have an invite code */
 "network-protection.waitlist.button.existing-invite-code" = "Imam kodo povabila";
 
 /* Join Waitlist button for Network Protection join waitlist screen */
-<<<<<<< HEAD
-"network-protection.waitlist.button.join-waitlist" = "Join the Waitlist";
-=======
 "network-protection.waitlist.button.join-waitlist" = "Pridruži se čakalni listi";
->>>>>>> 95e64073
 
 /* Button title text for the Network Protection waitlist confirmation prompt */
 "network-protection.waitlist.get-started" = "Začni";
 
 /* Subtitle for section 1 of the Network Protection invited screen */
-<<<<<<< HEAD
-"network-protection.waitlist.invited.section-1.subtitle" = "Encrypt online traffic across your browsers and apps.";
-
-/* Title for section 1 of the Network Protection invited screen */
-"network-protection.waitlist.invited.section-1.title" = "Full-device coverage";
-
-/* Subtitle for section 2 of the Network Protection invited screen */
-"network-protection.waitlist.invited.section-2.subtitle" = "No need for a separate app. Connect in one click and see your connection status at a glance.";
-
-/* Title for section 2 of the Network Protection invited screen */
-"network-protection.waitlist.invited.section-2.title" = "Fast, reliable, and easy to use";
-
-/* Subtitle for section 3 of the Network Protection invited screen */
-"network-protection.waitlist.invited.section-3.subtitle" = "We do not log or save any data that can connect you to your online activity.";
-
-/* Title for section 3 of the Network Protection invited screen */
-"network-protection.waitlist.invited.section-3.title" = "Strict no-logging policy";
-
-/* Subtitle for Network Protection invited screen */
-"network-protection.waitlist.invited.subtitle" = "Get an extra layer of protection online with the VPN built for speed and simplicity. Encrypt your internet connection across your entire device and hide your location and IP address from sites you visit.";
-
-/* Title for Network Protection invited screen */
-"network-protection.waitlist.invited.title" = "You’re invited to try\nNetwork Protection early access!";
-
-/* First subtitle for Network Protection join waitlist screen */
-"network-protection.waitlist.join.subtitle.1" = "Secure your connection anytime, anywhere with Network Protection, the VPN from DuckDuckGo.";
-
-/* Second subtitle for Network Protection join waitlist screen */
-"network-protection.waitlist.join.subtitle.2" = "Join the waitlist, and we’ll notify you when it’s your turn.";
-
-/* Title for Network Protection join waitlist screen */
-"network-protection.waitlist.join.title" = "Network Protection Early Access";
-=======
 "network-protection.waitlist.invited.section-1.subtitle" = "Šifrirajte spletni promet v svojih brskalnikih in aplikacijah.";
 
 /* Title for section 1 of the Network Protection invited screen */
@@ -1544,27 +1488,11 @@
 
 /* Second subtitle for Network Protection join waitlist screen */
 "network-protection.waitlist.join.subtitle.2" = "Pridružite se čakalni listi in obvestili vas bomo, ko boste na vrsti.";
->>>>>>> 95e64073
 
 /* Title for Network Protection joined waitlist screen */
 "network-protection.waitlist.joined.title" = "Na seznamu ste!";
 
 /* Subtitle 1 for Network Protection joined waitlist screen when notifications are enabled */
-<<<<<<< HEAD
-"network-protection.waitlist.joined.with-notifications.subtitle.1" = "New invites are sent every few days, on a first come, first served basis.";
-
-/* Subtitle 2 for Network Protection joined waitlist screen when notifications are enabled */
-"network-protection.waitlist.joined.with-notifications.subtitle.2" = "We’ll notify you when your invite is ready.";
-
-/* Body text for the alert to enable notifications */
-"network-protection.waitlist.notification-alert.description" = "We’ll send you a notification when your invite to test Network Protection is ready.";
-
-/* Subtitle for the alert to confirm enabling notifications */
-"network-protection.waitlist.notification-prompt-description" = "Get a notification when your copy of Network Protection early access is ready.";
-
-/* Title for the alert to confirm enabling notifications */
-"network-protection.waitlist.notification-prompt-title" = "Know the instant you're invited";
-=======
 "network-protection.waitlist.joined.with-notifications.subtitle.1" = "Nova povabila pošljemo vsakih nekaj dni, in sicer po načelu kdor prej pride, prej melje.";
 
 /* Subtitle 2 for Network Protection joined waitlist screen when notifications are enabled */
@@ -1578,23 +1506,15 @@
 
 /* Title for the alert to confirm enabling notifications */
 "network-protection.waitlist.notification-prompt-title" = "Bodite obveščeni, takoj ko ste povabljeni";
->>>>>>> 95e64073
 
 /* Title for Network Protection waitlist notification */
 "network-protection.waitlist.notification.text" = "Odprite svoje povabilo";
 
 /* Title for Network Protection waitlist notification */
-<<<<<<< HEAD
-"network-protection.waitlist.notification.title" = "Network Protection is ready!";
-
-/* Subtitle text for the Network Protection settings row */
-"network-protection.waitlist.settings-subtitle.joined-and-invited" = "Your invite is ready!";
-=======
 "network-protection.waitlist.notification.title" = "Zaščita omrežja Network Protection je pripravljena!";
 
 /* Subtitle text for the Network Protection settings row */
 "network-protection.waitlist.settings-subtitle.joined-and-invited" = "Vaše povabilo je pripravljeno!";
->>>>>>> 95e64073
 
 /* Subtitle text for the Network Protection settings row */
 "network-protection.waitlist.settings-subtitle.joined-but-not-invited" = "Na seznamu ste!";
@@ -1606,11 +1526,7 @@
 "network.protection.invite.dialog.message" = "Enter your invite code to get started.";
 
 /* Title for the network protection invite screen */
-<<<<<<< HEAD
-"network.protection.invite.dialog.title" = "You’re invited to try Network Protection";
-=======
 "network.protection.invite.dialog.title" = "Vabimo vas, da preizkusite zaščito omrežja Network Protection";
->>>>>>> 95e64073
 
 /* Prompt for the network protection invite code text field */
 "network.protection.invite.field.prompt" = "Invite Code";
@@ -1682,37 +1598,22 @@
 "network.protection.vpn.alerts.toggle.title" = "Opozorila VPN";
 
 /* Footer text for the Exclude Local Networks setting item. */
-<<<<<<< HEAD
-"network.protection.vpn.exclude.local.networks.setting.footer" = "Let local traffic bypass the VPN and connect to devices on your local network, like a printer.";
-
-/* Title for the Exclude Local Networks setting item. */
-"network.protection.vpn.exclude.local.networks.setting.title" = "Exclude Local Networks";
-=======
 "network.protection.vpn.exclude.local.networks.setting.footer" = "Omogočite, da lahko lokalni promet zaobide omrežje VPN in se poveže z napravami v lokalnem omrežju, na primer s tiskalnikom.";
 
 /* Title for the Exclude Local Networks setting item. */
 "network.protection.vpn.exclude.local.networks.setting.title" = "Izključitev lokalnih omrežij";
->>>>>>> 95e64073
 
 /* Title for the VPN Location screen's All Countries section. */
 "network.protection.vpn.location.all.countries.section.title" = "All Countries";
 
 /* Subtitle of countries item when there are multiple cities, example : */
-<<<<<<< HEAD
-"network.protection.vpn.location.country.item.formatted.cities.count" = "%d cities";
-=======
 "network.protection.vpn.location.country.item.formatted.cities.count" = "Mesta: %d";
->>>>>>> 95e64073
 
 /* Title for the VPN Location screen's Nearest Available selection item. */
 "network.protection.vpn.location.nearest.available.item.title" = "Nearest Available";
 
 /* Footer describing the VPN Location screen's Recommended section which just has Nearest Available. */
-<<<<<<< HEAD
-"network.protection.vpn.location.recommended.section.footer" = "Automatically connect to the nearest server we can find.";
-=======
 "network.protection.vpn.location.recommended.section.footer" = "Samodejno se poveže z najbližjim strežnikom, ki ga najdemo.";
->>>>>>> 95e64073
 
 /* Title for the VPN Location screen's Recommended section. */
 "network.protection.vpn.location.recommended.section.title" = "Recommended";
@@ -1721,11 +1622,7 @@
 "network.protection.vpn.location.subtitle.formatted.city.and.country" = "%1$@, %2$@";
 
 /* Title for the VPN Location screen. */
-<<<<<<< HEAD
-"network.protection.vpn.location.title" = "VPN Location";
-=======
 "network.protection.vpn.location.title" = "Lokacija VPN";
->>>>>>> 95e64073
 
 /* Title for the VPN Notifications management screen. */
 "network.protection.vpn.notifications.title" = "Obvestila VPN";
@@ -1737,11 +1634,7 @@
 "network.protection.vpn.preferred.location.title" = "Preferred Location";
 
 /* Footer text for the Always on VPN setting item. */
-<<<<<<< HEAD
-"network.protection.vpn.secure.dns.setting.footer" = "Our VPN uses Secure DNS to keep your online activity private, so that your Internet provider can't see what websites you visit.";
-=======
 "network.protection.vpn.secure.dns.setting.footer" = "Naš VPN za ohranjanje zasebnosti vaših spletnih dejavnosti uporablja varni DNS, zato da ponudnik interneta ne more videti, katera spletna mesta obiskujete.";
->>>>>>> 95e64073
 
 /* Title for the VPN Settings screen. */
 "network.protection.vpn.settings.title" = "Nastavitve VPN";
@@ -1869,111 +1762,9 @@
 /* No comment provided by engineer. */
 "section.title.favorites" = "Priljubljeni";
 
-/* Settings cell for About DDG */
-"settings.about.ddg" = "O DuckDuckGo";
-
-/* Settings section title for About DuckDuckGo */
-"settings.about.section" = "Več o";
-
 /* about page */
 "settings.about.text" = "DuckDuckGo je neodvisno podjetje za zasebnost v internetu, ustanovljeno leta 2008, in je namenjeno vsem, ki so naveličani sledenja v spletu in si želijo preproste rešitve. Dokazujemo, da je v spletu mogoče zagotoviti pravo zaščito zasebnosti brez sklepanja kompromisov.\n\nBrskalnik DuckDuckGo ima funkcije, ki jih pričakujete od priljubljenega brskalnika, kot so zaznamki, zavihki, gesla in drugo, ter več kot [ducat učinkovitih zaščit zasebnosti](ddgQuickLink://duckduckgo.com/duckduckgo-help-pages/privacy/web-tracking-protections/) ki v večini priljubljenih brskalnikov niso na voljo privzeto. Ta edinstveni celovit sklop zaščite zasebnosti pomaga zaščititi vaše spletne dejavnosti, od iskanja do brskanja, pošiljanja e-pošte in še več.\n\nNaša zaščita zasebnosti deluje, ne da bi se vam bilo treba spoznati na tehnične podrobnosti ali se ukvarjati z zapletenimi nastavitvami. Vse, kar morate storiti, je, da brskalnik preklopite na DuckDuckGo v vseh napravah in zasebnost bo privzeta.\n\nČe pa želite pogledati v mehanizem delovanja, lahko več informacij o delovanju zaščite zasebnosti DuckDuckGo najdete na naših [straneh s pomočjo](ddgQuickLink://duckduckgo.com/duckduckgo-help-pages/).";
 
-/* Settings screen cell text for adding the app to the dock */
-"settings.add.to.dock" = "Dodajte aplikacijo na svoj domači zaslon";
-
-/* Settings screen cell text for add widget to the home screen */
-"settings.add.widget" = "Dodajte pripomoček na domači zaslon";
-
-/* Settings screen cell text for addess bar position */
-"settings.address.bar" = "Položaj naslovne vrstice";
-
-/* Settings screen appearance section title */
-"settings.appearance" = "Izgled";
-
-/* Settings screen cell for opening links in associated apps */
-"settings.associated.apps" = "Odpri povezave v povezanih aplikacijah";
-
-/* Description for associated apps description */
-"settings.associated.apps.description" = "Onemogoči, da preprečiš samodejno odpiranje povezav v drugih nameščenih aplikacijah.";
-
-/* Settings screen cell for autocomplete */
-"settings.autocomplete" = "Pokaži predloge za samodokončanje";
-
-/* Settings screen cell text for Application Lock */
-"settings.autolock" = "Zaklepanje aplikacije";
-
-/* Section footer Autolock description */
-"settings.autolock.description" = "Če nastavite prepoznavanje z dotikom, prepoznavanje z obrazom ali sistemsko geslo, boste ob odpiranju morali odkleniti aplikacijo.";
-
-/* Settings screen cell text for Automatically Clearing Data */
-"settings.clear.data" = "Samodejno počisti podatke";
-
-/* Settings screen cell text for Cookie popups */
-"settings.cookie.popups" = "Upravljanje pojavnih oken za piškotke";
-
-/* Settings title for the customize section */
-"settings.customize" = "Prilagodi";
-
-/* Settings screen cell text for setting the app as default browser */
-"settings.default.browser" = "Nastavite za privzeti brskalnik";
-
-/* Settings cell for Email Protection */
-"settings.emailProtection" = "Zaščita e-pošte";
-
-/* Settings cell for Email Protection */
-"settings.emailProtection.description" = "Blokirajte sledilnike e-pošte in skrijte svoj naslov";
-
-/* Settings cell for Feedback */
-"settings.feedback" = "Deli povratne informacije";
-
-/* Settings screen cell text for fire button animation */
-"settings.firebutton" = "Animacija za gumb ogenj";
-
-/* Settings screen cell text for Fireproof Sites */
-"settings.fireproof.sites" = "Spletne strani s požarno zaščito";
-
-/* Settings screen cell text for GPC */
-"settings.gpc" = "Globalni nadzor zasebnosti (GPC)";
-
-/* Settings screen cell text for app icon selection */
-"settings.icon" = "Ikona aplikacije";
-
-/* Settings screen cell for Keyboard */
-"settings.keyboard" = "Tipkovnica";
-
-/* Settings screen cell text for logins */
-"settings.logins" = "Prijave";
-
-/* Settings title for the 'More' section */
-"settings.more" = "Več od iskalnika DuckDuckGo";
-
-/* Settings screen cell for long press previews */
-"settings.previews" = "Pregledi z dolgim pritiskom";
-
-/* Settings title for the privacy section */
-"settings.privacy" = "Zasebnost";
-
-/* Settings screen cell text for sync and backup */
-"settings.sync" = "Sinhronizacija in varnostno kopiranje";
-
-/* Settings screen cell text for text size */
-"settings.text.size" = "Velikost besedila";
-
-/* Settings screen cell text for theme */
-"settings.theme" = "Tema";
-
-/* Title for the Settings View */
-"settings.title" = "Nastavitve";
-
-/* Settings screen cell text for Unprotected Sites */
-"settings.unprotected.sites" = "Nezaščitene strani";
-
-/* Settings cell for Version */
-"settings.version" = "Različica";
-
-/* Settings screen cell for voice search */
-"settings.voice.search" = "Zasebno glasovno iskanje";
-
 /* Report a Broken Site screen confirmation button */
 "siteFeedback.buttonText" = "Pošlji poročilo";
 
@@ -2067,9 +1858,6 @@
 /* Message for alert warning the user about missing microphone permission */
 "voiceSearch.alert.no-permission.message" = "Dovolite dostop do mikrofona v nastavitvah sistema iOS, da boste lahko v brskalniku DuckDuckGo uporabljali glasovne funkcije.";
 
-/* OK button alert warning the user about missing microphone permission */
-"voiceSearch.alert.no-permission.ok" = "V REDU";
-
 /* Title for alert warning the user about missing microphone permission */
 "voiceSearch.alert.no-permission.title" = "Potreben je dostop do mikrofona";
 
