--- conflicted
+++ resolved
@@ -898,9 +898,6 @@
 /* No comment provided by engineer. */
 "dax.onboarding.message" = "Internet puede ser un lugar horrible.\n\nNo te preocupes. Buscar y navegar de forma privada es más fácil de lo que piensas.";
 
-/* No comment provided by engineer. */
-"Debug" = "Debug";
-
 /* GPC Setting state */
 "donotsell.disabled" = "Desactivado";
 
@@ -1375,9 +1372,6 @@
 /* Please preserve newline character */
 "launchscreenWelcomeMessage" = "¡Bienvenido a\nDuckDuckGo!";
 
-/* No comment provided by engineer. */
-"LOREM IPSUM" = "LOREM IPSUM";
-
 /* Summary text for the macOS browser waitlist */
 "mac-browser.waitlist.summary" = "DuckDuckGo para Mac tiene la velocidad que necesitas, las funciones de navegación que esperas y viene repleta de nuestros mejores Privacy Essentials.";
 
@@ -1445,18 +1439,6 @@
 "network-protection.privacy-policy.title" = "Política de privacidad";
 
 /* Title text for the Network Protection terms and conditions accept button */
-<<<<<<< HEAD
-"network-protection.waitlist.agree-and-continue" = "Agree and Continue";
-
-/* Availability disclaimer for Network Protection join waitlist screen */
-"network-protection.waitlist.availability-disclaimer" = "Network Protection is free to use during early access.";
-
-/* Agree and Continue button for Network Protection join waitlist screen */
-"network-protection.waitlist.button.agree-and-continue" = "Agree and Continue";
-
-/* Enable Notifications button for Network Protection joined waitlist screen */
-"network-protection.waitlist.button.enable-notifications" = "Enable Notifications";
-=======
 "network-protection.waitlist.agree-and-continue" = "Aceptar y continuar";
 
 /* Availability disclaimer for Network Protection join waitlist screen */
@@ -1467,55 +1449,17 @@
 
 /* Enable Notifications button for Network Protection joined waitlist screen */
 "network-protection.waitlist.button.enable-notifications" = "Activar notificaciones";
->>>>>>> 95e64073
 
 /* Button title for users who already have an invite code */
 "network-protection.waitlist.button.existing-invite-code" = "Tengo un código de invitación";
 
 /* Join Waitlist button for Network Protection join waitlist screen */
-<<<<<<< HEAD
-"network-protection.waitlist.button.join-waitlist" = "Join the Waitlist";
-=======
 "network-protection.waitlist.button.join-waitlist" = "Únete a la lista de espera";
->>>>>>> 95e64073
 
 /* Button title text for the Network Protection waitlist confirmation prompt */
 "network-protection.waitlist.get-started" = "Empezar";
 
 /* Subtitle for section 1 of the Network Protection invited screen */
-<<<<<<< HEAD
-"network-protection.waitlist.invited.section-1.subtitle" = "Encrypt online traffic across your browsers and apps.";
-
-/* Title for section 1 of the Network Protection invited screen */
-"network-protection.waitlist.invited.section-1.title" = "Full-device coverage";
-
-/* Subtitle for section 2 of the Network Protection invited screen */
-"network-protection.waitlist.invited.section-2.subtitle" = "No need for a separate app. Connect in one click and see your connection status at a glance.";
-
-/* Title for section 2 of the Network Protection invited screen */
-"network-protection.waitlist.invited.section-2.title" = "Fast, reliable, and easy to use";
-
-/* Subtitle for section 3 of the Network Protection invited screen */
-"network-protection.waitlist.invited.section-3.subtitle" = "We do not log or save any data that can connect you to your online activity.";
-
-/* Title for section 3 of the Network Protection invited screen */
-"network-protection.waitlist.invited.section-3.title" = "Strict no-logging policy";
-
-/* Subtitle for Network Protection invited screen */
-"network-protection.waitlist.invited.subtitle" = "Get an extra layer of protection online with the VPN built for speed and simplicity. Encrypt your internet connection across your entire device and hide your location and IP address from sites you visit.";
-
-/* Title for Network Protection invited screen */
-"network-protection.waitlist.invited.title" = "You’re invited to try\nNetwork Protection early access!";
-
-/* First subtitle for Network Protection join waitlist screen */
-"network-protection.waitlist.join.subtitle.1" = "Secure your connection anytime, anywhere with Network Protection, the VPN from DuckDuckGo.";
-
-/* Second subtitle for Network Protection join waitlist screen */
-"network-protection.waitlist.join.subtitle.2" = "Join the waitlist, and we’ll notify you when it’s your turn.";
-
-/* Title for Network Protection join waitlist screen */
-"network-protection.waitlist.join.title" = "Network Protection Early Access";
-=======
 "network-protection.waitlist.invited.section-1.subtitle" = "Cifra el tráfico online en tus navegadores y aplicaciones.";
 
 /* Title for section 1 of the Network Protection invited screen */
@@ -1544,27 +1488,11 @@
 
 /* Second subtitle for Network Protection join waitlist screen */
 "network-protection.waitlist.join.subtitle.2" = "Únete a la lista de espera y te avisaremos cuando sea tu turno.";
->>>>>>> 95e64073
 
 /* Title for Network Protection joined waitlist screen */
 "network-protection.waitlist.joined.title" = "¡Estás en la lista!";
 
 /* Subtitle 1 for Network Protection joined waitlist screen when notifications are enabled */
-<<<<<<< HEAD
-"network-protection.waitlist.joined.with-notifications.subtitle.1" = "New invites are sent every few days, on a first come, first served basis.";
-
-/* Subtitle 2 for Network Protection joined waitlist screen when notifications are enabled */
-"network-protection.waitlist.joined.with-notifications.subtitle.2" = "We’ll notify you when your invite is ready.";
-
-/* Body text for the alert to enable notifications */
-"network-protection.waitlist.notification-alert.description" = "We’ll send you a notification when your invite to test Network Protection is ready.";
-
-/* Subtitle for the alert to confirm enabling notifications */
-"network-protection.waitlist.notification-prompt-description" = "Get a notification when your copy of Network Protection early access is ready.";
-
-/* Title for the alert to confirm enabling notifications */
-"network-protection.waitlist.notification-prompt-title" = "Know the instant you're invited";
-=======
 "network-protection.waitlist.joined.with-notifications.subtitle.1" = "Se envían nuevas invitaciones cada pocos días, por orden de llegada.";
 
 /* Subtitle 2 for Network Protection joined waitlist screen when notifications are enabled */
@@ -1578,23 +1506,15 @@
 
 /* Title for the alert to confirm enabling notifications */
 "network-protection.waitlist.notification-prompt-title" = "Entérate al instante de tu invitación";
->>>>>>> 95e64073
 
 /* Title for Network Protection waitlist notification */
 "network-protection.waitlist.notification.text" = "Abrir tu invitación";
 
 /* Title for Network Protection waitlist notification */
-<<<<<<< HEAD
-"network-protection.waitlist.notification.title" = "Network Protection is ready!";
-
-/* Subtitle text for the Network Protection settings row */
-"network-protection.waitlist.settings-subtitle.joined-and-invited" = "Your invite is ready!";
-=======
 "network-protection.waitlist.notification.title" = "¡Network Protection está listo!";
 
 /* Subtitle text for the Network Protection settings row */
 "network-protection.waitlist.settings-subtitle.joined-and-invited" = "¡Tu invitación está lista!";
->>>>>>> 95e64073
 
 /* Subtitle text for the Network Protection settings row */
 "network-protection.waitlist.settings-subtitle.joined-but-not-invited" = "¡Estás en la lista!";
@@ -1606,11 +1526,7 @@
 "network.protection.invite.dialog.message" = "Enter your invite code to get started.";
 
 /* Title for the network protection invite screen */
-<<<<<<< HEAD
-"network.protection.invite.dialog.title" = "You’re invited to try Network Protection";
-=======
 "network.protection.invite.dialog.title" = "Estás invitado a probar Network Protection";
->>>>>>> 95e64073
 
 /* Prompt for the network protection invite code text field */
 "network.protection.invite.field.prompt" = "Invite Code";
@@ -1682,37 +1598,22 @@
 "network.protection.vpn.alerts.toggle.title" = "Alertas de VPN";
 
 /* Footer text for the Exclude Local Networks setting item. */
-<<<<<<< HEAD
-"network.protection.vpn.exclude.local.networks.setting.footer" = "Let local traffic bypass the VPN and connect to devices on your local network, like a printer.";
-
-/* Title for the Exclude Local Networks setting item. */
-"network.protection.vpn.exclude.local.networks.setting.title" = "Exclude Local Networks";
-=======
 "network.protection.vpn.exclude.local.networks.setting.footer" = "Deja que el tráfico local sortee la VPN y conéctate a dispositivos de tu red local, como una impresora.";
 
 /* Title for the Exclude Local Networks setting item. */
 "network.protection.vpn.exclude.local.networks.setting.title" = "Excluir redes locales";
->>>>>>> 95e64073
 
 /* Title for the VPN Location screen's All Countries section. */
 "network.protection.vpn.location.all.countries.section.title" = "All Countries";
 
 /* Subtitle of countries item when there are multiple cities, example : */
-<<<<<<< HEAD
-"network.protection.vpn.location.country.item.formatted.cities.count" = "%d cities";
-=======
 "network.protection.vpn.location.country.item.formatted.cities.count" = "%d ciudades";
->>>>>>> 95e64073
 
 /* Title for the VPN Location screen's Nearest Available selection item. */
 "network.protection.vpn.location.nearest.available.item.title" = "Nearest Available";
 
 /* Footer describing the VPN Location screen's Recommended section which just has Nearest Available. */
-<<<<<<< HEAD
-"network.protection.vpn.location.recommended.section.footer" = "Automatically connect to the nearest server we can find.";
-=======
 "network.protection.vpn.location.recommended.section.footer" = "Conectarte automáticamente al servidor más cercano que encontremos.";
->>>>>>> 95e64073
 
 /* Title for the VPN Location screen's Recommended section. */
 "network.protection.vpn.location.recommended.section.title" = "Recommended";
@@ -1721,11 +1622,7 @@
 "network.protection.vpn.location.subtitle.formatted.city.and.country" = "%1$@, %2$@";
 
 /* Title for the VPN Location screen. */
-<<<<<<< HEAD
-"network.protection.vpn.location.title" = "VPN Location";
-=======
 "network.protection.vpn.location.title" = "Ubicación de VPN";
->>>>>>> 95e64073
 
 /* Title for the VPN Notifications management screen. */
 "network.protection.vpn.notifications.title" = "Notificaciones de VPN";
@@ -1737,11 +1634,7 @@
 "network.protection.vpn.preferred.location.title" = "Preferred Location";
 
 /* Footer text for the Always on VPN setting item. */
-<<<<<<< HEAD
-"network.protection.vpn.secure.dns.setting.footer" = "Our VPN uses Secure DNS to keep your online activity private, so that your Internet provider can't see what websites you visit.";
-=======
 "network.protection.vpn.secure.dns.setting.footer" = "Nuestra VPN utiliza DNS seguro para mantener la privacidad de tu actividad en línea, de modo que tu proveedor de Internet no pueda ver qué sitios web visitas.";
->>>>>>> 95e64073
 
 /* Title for the VPN Settings screen. */
 "network.protection.vpn.settings.title" = "Configuración de VPN";
@@ -1869,111 +1762,9 @@
 /* No comment provided by engineer. */
 "section.title.favorites" = "Favoritos";
 
-/* Settings cell for About DDG */
-"settings.about.ddg" = "Acerca de DuckDuckGo";
-
-/* Settings section title for About DuckDuckGo */
-"settings.about.section" = "Acerca de";
-
 /* about page */
 "settings.about.text" = "DuckDuckGo es la empresa de privacidad en internet independiente fundada en 2008 para quienes estén cansados de ser rastreados en línea y quieran una solución sencilla. Somos la prueba de que es posible obtener protección de privacidad real en línea sin concesiones.\n\nEl navegador DuckDuckGo incluye las funciones que esperas de un navegador de referencia, como marcadores, pestañas, contraseñas y más, así como más de [una docena de potentes funciones de protección de privacidad](ddgQuickLink://duckduckgo.com/duckduckgo-help-pages/privacy/web-tracking-protections/) no se ofrece en la mayoría de los navegadores populares de forma predeterminada. Este conjunto completo de funciones de protección de privacidad ayuda a proteger tu actividad en línea, desde la búsqueda hasta la navegación, el correo electrónico y mucho más.\n\nNuestra protección de privacidad funciona sin necesidad de conocimientos técnicos y sin tener que lidiar con configuraciones complicadas. Lo único que tienes que hacer es cambiar el navegador a DuckDuckGo en todos tus dispositivos y obtener privacidad de forma predeterminada.\n\nSin embargo, si quieres conocer los entresijos, puedes encontrar más información sobre cómo funcionan las protecciones de privacidad de DuckDuckGo en nuestras [páginas de ayuda](ddgQuickLink://duckduckgo.com/duckduckgo-help-pages/).";
 
-/* Settings screen cell text for adding the app to the dock */
-"settings.add.to.dock" = "Añadir una aplicación a tu Dock";
-
-/* Settings screen cell text for add widget to the home screen */
-"settings.add.widget" = "Añadir widget a la pantalla de inicio";
-
-/* Settings screen cell text for addess bar position */
-"settings.address.bar" = "Posición de la barra de direcciones";
-
-/* Settings screen appearance section title */
-"settings.appearance" = "Apariencia";
-
-/* Settings screen cell for opening links in associated apps */
-"settings.associated.apps" = "Abrir enlaces en aplicaciones asociadas";
-
-/* Description for associated apps description */
-"settings.associated.apps.description" = "Desactivar para evitar que los enlaces se abran automáticamente en otras aplicaciones instaladas.";
-
-/* Settings screen cell for autocomplete */
-"settings.autocomplete" = "Sugerencias de autocompletado";
-
-/* Settings screen cell text for Application Lock */
-"settings.autolock" = "Bloqueo de aplicación";
-
-/* Section footer Autolock description */
-"settings.autolock.description" = "Si se establece Touch ID, Face ID o una contraseña del sistema, deberás desbloquear la aplicación al abrirla.";
-
-/* Settings screen cell text for Automatically Clearing Data */
-"settings.clear.data" = "Borrar datos automáticamente";
-
-/* Settings screen cell text for Cookie popups */
-"settings.cookie.popups" = "Administrar ventanas emergentes de cookies";
-
-/* Settings title for the customize section */
-"settings.customize" = "Personalizar";
-
-/* Settings screen cell text for setting the app as default browser */
-"settings.default.browser" = "Definir como navegador predeterminado";
-
-/* Settings cell for Email Protection */
-"settings.emailProtection" = "Protección del correo electrónico";
-
-/* Settings cell for Email Protection */
-"settings.emailProtection.description" = "Bloquea los rastreadores de correo electrónico y oculta tu dirección";
-
-/* Settings cell for Feedback */
-"settings.feedback" = "Compartir opiniones";
-
-/* Settings screen cell text for fire button animation */
-"settings.firebutton" = "Animación del botón Fuego";
-
-/* Settings screen cell text for Fireproof Sites */
-"settings.fireproof.sites" = "Sitios web a prueba de fuego";
-
-/* Settings screen cell text for GPC */
-"settings.gpc" = "Control Global de Privacidad (GPC)";
-
-/* Settings screen cell text for app icon selection */
-"settings.icon" = "Icono de la aplicación";
-
-/* Settings screen cell for Keyboard */
-"settings.keyboard" = "Teclado";
-
-/* Settings screen cell text for logins */
-"settings.logins" = "Inicios de sesión";
-
-/* Settings title for the 'More' section */
-"settings.more" = "Más sobre DuckDuckGo";
-
-/* Settings screen cell for long press previews */
-"settings.previews" = "Vistas previas con pulsación larga";
-
-/* Settings title for the privacy section */
-"settings.privacy" = "Privacidad";
-
-/* Settings screen cell text for sync and backup */
-"settings.sync" = "Sincronización y copia de seguridad";
-
-/* Settings screen cell text for text size */
-"settings.text.size" = "Tamaño del texto";
-
-/* Settings screen cell text for theme */
-"settings.theme" = "Tema";
-
-/* Title for the Settings View */
-"settings.title" = "Ajustes";
-
-/* Settings screen cell text for Unprotected Sites */
-"settings.unprotected.sites" = "Sitios no protegidos";
-
-/* Settings cell for Version */
-"settings.version" = "Versión";
-
-/* Settings screen cell for voice search */
-"settings.voice.search" = "Búsqueda privada por voz";
-
 /* Report a Broken Site screen confirmation button */
 "siteFeedback.buttonText" = "Enviar informe";
 
@@ -2067,9 +1858,6 @@
 /* Message for alert warning the user about missing microphone permission */
 "voiceSearch.alert.no-permission.message" = "Permite el acceso al micrófono en la configuración del sistema de iOS para que DuckDuckGo use las funciones de voz.";
 
-/* OK button alert warning the user about missing microphone permission */
-"voiceSearch.alert.no-permission.ok" = "De acuerdo";
-
 /* Title for alert warning the user about missing microphone permission */
 "voiceSearch.alert.no-permission.title" = "Se requiere acceso al micrófono";
 
