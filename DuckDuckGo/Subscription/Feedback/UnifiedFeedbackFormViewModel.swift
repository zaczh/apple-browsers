//
//  UnifiedFeedbackFormViewModel.swift
//  DuckDuckGo
//
//  Copyright © 2024 DuckDuckGo. All rights reserved.
//
//  Licensed under the Apache License, Version 2.0 (the "License");
//  you may not use this file except in compliance with the License.
//  You may obtain a copy of the License at
//
//  http://www.apache.org/licenses/LICENSE-2.0
//
//  Unless required by applicable law or agreed to in writing, software
//  distributed under the License is distributed on an "AS IS" BASIS,
//  WITHOUT WARRANTIES OR CONDITIONS OF ANY KIND, either express or implied.
//  See the License for the specific language governing permissions and
//  limitations under the License.
//

import Combine
import SwiftUI
<<<<<<< HEAD
import Networking
=======
>>>>>>> c28b0022
import Subscription

final class UnifiedFeedbackFormViewModel: ObservableObject {
    private static let feedbackEndpoint = URL(string: "https://subscriptions.duckduckgo.com/api/feedback")!
    private static let platform = "ios"

    enum Source: String {
        case settings
        case ppro
        case vpn
        case pir
        case itr
        case unknown
    }

    enum ViewState {
        case feedbackPending
        case feedbackSending
        case feedbackSendingFailed
        case feedbackSent
        case feedbackCanceled

        var canSubmit: Bool {
            switch self {
            case .feedbackPending: return true
            case .feedbackSending: return false
            case .feedbackSendingFailed: return true
            case .feedbackSent: return false
            case .feedbackCanceled: return false
            }
        }
    }

    enum ViewAction {
        case submit
        case faqClick
        case reportShow
        case reportActions
        case reportCategory
        case reportSubcategory
        case reportFAQClick
        case reportSubmitShow
    }

    enum Error: String, Swift.Error {
        case missingAccessToken
        case invalidRequest
        case invalidResponse
    }

    struct Payload: Codable {
        let userEmail: String
        let feedbackSource: String
        let platform: String
        let problemCategory: String

        let feedbackText: String
        let problemSubCategory: String
        let customMetadata: String

        func toData() -> Data? {
            try? JSONEncoder().encode(self)
        }
    }

    struct Response: Decodable {
        let message: String?
        let error: String?
    }

    @Published var viewState: ViewState {
        didSet {
            updateSubmitButtonStatus()
        }
    }

    @Published var feedbackFormText: String = "" {
        didSet {
            updateSubmitButtonStatus()
        }
    }

    @Published private(set) var submitButtonEnabled: Bool = false
    @Published var selectedReportType: String? {
        didSet {
            selectedCategory = ""
        }
    }
    @Published var selectedCategory: String? {
        didSet {
            selectedSubcategory = ""
        }
    }
    @Published var selectedSubcategory: String? {
        didSet {
            feedbackFormText = ""
        }
    }

    @Published var userEmail = "" {
        didSet {
            updateSubmitButtonStatus()
        }
    }

    var usesCompactForm: Bool {
        guard let selectedReportType else { return false }
        switch UnifiedFeedbackReportType(rawValue: selectedReportType) {
        case .reportIssue:
            return false
        default:
            return true
        }
    }

    private let accountManager: any AccountManager
    private let apiService: any Networking.APIService
    private let vpnMetadataCollector: any UnifiedMetadataCollector
    private let defaultMetadataCollector: any UnifiedMetadataCollector
    private let feedbackSender: any UnifiedFeedbackSender

    let source: String

<<<<<<< HEAD
    init(accountManager: any AccountManager,
         apiService: any Networking.APIService,
         vpnMetadataCollector: any UnifiedMetadataCollector,
=======
    private(set) var availableCategories: [UnifiedFeedbackCategory] = [.subscription]

    init(vpnMetadataCollector: any UnifiedMetadataCollector,
>>>>>>> c28b0022
         defaultMetadatCollector: any UnifiedMetadataCollector = DefaultMetadataCollector(),
         feedbackSender: any UnifiedFeedbackSender = DefaultFeedbackSender(),
         source: Source = .unknown,
         subscriptionManager: any SubscriptionManager) {
        self.viewState = .feedbackPending

        self.accountManager = accountManager
        self.apiService = apiService
        self.vpnMetadataCollector = vpnMetadataCollector
        self.defaultMetadataCollector = defaultMetadatCollector
        self.feedbackSender = feedbackSender
        self.source = source.rawValue

        Task {
            let features = await subscriptionManager.currentSubscriptionFeatures()

            if features.contains(.networkProtection) {
                availableCategories.append(.vpn)
            }
            if features.contains(.dataBrokerProtection) {
                availableCategories.append(.pir)
            }
            if features.contains(.identityTheftRestoration) || features.contains(.identityTheftRestorationGlobal) {
                availableCategories.append(.itr)
            }
        }
    }

    @MainActor
    func process(action: ViewAction) async {
        switch action {
        case .submit:
            self.viewState = .feedbackSending

            do {
                try await sendFeedback()
                self.viewState = .feedbackSent
            } catch {
                self.viewState = .feedbackSendingFailed
            }

            NotificationCenter.default.post(name: .unifiedFeedbackNotification, object: nil)
        case .faqClick:
            await openFAQ()
        case .reportShow:
            await feedbackSender.sendFormShowPixel()
        case .reportActions:
            await feedbackSender.sendActionsScreenShowPixel(source: source)
        case .reportCategory:
            if let selectedReportType {
                await feedbackSender.sendCategoryScreenShow(source: source,
                                                            reportType: selectedReportType)
            }
        case .reportSubcategory:
            if let selectedReportType, let selectedCategory {
                await feedbackSender.sendSubcategoryScreenShow(source: source,
                                                               reportType: selectedReportType,
                                                               category: selectedCategory)
            }
        case .reportFAQClick:
            if let selectedReportType, let selectedCategory, let selectedSubcategory {
                await feedbackSender.sendSubmitScreenFAQClickPixel(source: source,
                                                                   reportType: selectedReportType,
                                                                   category: selectedCategory,
                                                                   subcategory: selectedSubcategory)
            }
        case .reportSubmitShow:
            if let selectedReportType, let selectedCategory, let selectedSubcategory {
                await feedbackSender.sendSubmitScreenShowPixel(source: source,
                                                               reportType: selectedReportType,
                                                               category: selectedCategory,
                                                               subcategory: selectedSubcategory)
            }
        }
    }

    private func openFAQ() async {
        guard let selectedReportType, UnifiedFeedbackReportType(rawValue: selectedReportType) == .reportIssue,
              let selectedCategory, let category = UnifiedFeedbackCategory(rawValue: selectedCategory),
              let selectedSubcategory else {
            return
        }

        let url: URL? = {
        switch category {
            case .subscription: return PrivacyProFeedbackSubcategory(rawValue: selectedSubcategory)?.url
            case .vpn: return VPNFeedbackSubcategory(rawValue: selectedSubcategory)?.url
            case .pir: return PIRFeedbackSubcategory(rawValue: selectedSubcategory)?.url
            case .itr: return ITRFeedbackSubcategory(rawValue: selectedSubcategory)?.url
            }
        }()

        if let url {
            await UIApplication.shared.open(url)
        }
    }

    private func sendFeedback() async throws {
        guard let selectedReportType else { return }
        switch UnifiedFeedbackReportType(rawValue: selectedReportType) {
        case nil:
            return
        case .requestFeature:
            try await feedbackSender.sendFeatureRequestPixel(description: feedbackFormText,
                                                             source: source)
        case .general:
            try await feedbackSender.sendGeneralFeedbackPixel(description: feedbackFormText,
                                                              source: source)
        case .reportIssue:
            try await reportProblem()
        }
    }

    private func reportProblem() async throws {
        guard let selectedCategory, let selectedSubcategory else { return }
        switch UnifiedFeedbackCategory(rawValue: selectedCategory) {
        case .vpn:
            let metadata = await vpnMetadataCollector.collectMetadata()
            try await submitIssue(metadata: metadata)
            try await feedbackSender.sendReportIssuePixel(source: source,
                                                          category: selectedCategory,
                                                          subcategory: selectedSubcategory,
                                                          description: feedbackFormText,
                                                          metadata: metadata as? VPNMetadata)
        default:
            let metadata = await defaultMetadataCollector.collectMetadata()
            try await submitIssue(metadata: metadata)
            try await feedbackSender.sendReportIssuePixel(source: source,
                                                          category: selectedCategory,
                                                          subcategory: selectedSubcategory,
                                                          description: feedbackFormText,
                                                          metadata: metadata as? DefaultFeedbackMetadata)
        }
    }

    private func submitIssue(metadata: UnifiedFeedbackMetadata?) async throws {
        guard !userEmail.isEmpty, let selectedCategory else { return }

        guard let accessToken = accountManager.accessToken else {
            throw Error.missingAccessToken
        }

        let payload = Payload(userEmail: userEmail,
                              feedbackSource: source,
                              platform: Self.platform,
                              problemCategory: selectedCategory,
                              feedbackText: feedbackFormText,
                              problemSubCategory: selectedSubcategory ?? "",
                              customMetadata: metadata?.toString() ?? "")
        let headers = APIRequestV2.HeadersV2(additionalHeaders: [HTTPHeaderKey.authorization: "Bearer \(accessToken)"])
        guard let request = APIRequestV2(url: Self.feedbackEndpoint, method: .post, headers: headers, body: payload.toData()) else {
            throw Error.invalidRequest
        }

        let response: Response = try await apiService.fetch(request: request).decodeBody()
        if let error = response.error, !error.isEmpty {
            throw Error.invalidResponse
        }
    }


    private func updateSubmitButtonStatus() {
        self.submitButtonEnabled = viewState.canSubmit && !feedbackFormText.isEmpty && (userEmail.isEmpty || userEmail.isValidEmail)
    }
}

private extension String {
    var isValidEmail: Bool {
        guard let regex = try? NSRegularExpression(pattern: #"[^\s]+@[^\s]+\.[^\s]+"#) else { return false }
        return matches(regex)
    }
}<|MERGE_RESOLUTION|>--- conflicted
+++ resolved
@@ -19,10 +19,7 @@
 
 import Combine
 import SwiftUI
-<<<<<<< HEAD
 import Networking
-=======
->>>>>>> c28b0022
 import Subscription
 
 final class UnifiedFeedbackFormViewModel: ObservableObject {
@@ -146,22 +143,17 @@
 
     let source: String
 
-<<<<<<< HEAD
-    init(accountManager: any AccountManager,
+    private(set) var availableCategories: [UnifiedFeedbackCategory] = [.subscription]
+
+    init(subscriptionManager: any SubscriptionManager,
          apiService: any Networking.APIService,
          vpnMetadataCollector: any UnifiedMetadataCollector,
-=======
-    private(set) var availableCategories: [UnifiedFeedbackCategory] = [.subscription]
-
-    init(vpnMetadataCollector: any UnifiedMetadataCollector,
->>>>>>> c28b0022
          defaultMetadatCollector: any UnifiedMetadataCollector = DefaultMetadataCollector(),
          feedbackSender: any UnifiedFeedbackSender = DefaultFeedbackSender(),
-         source: Source = .unknown,
-         subscriptionManager: any SubscriptionManager) {
+         source: Source = .unknown) {
         self.viewState = .feedbackPending
 
-        self.accountManager = accountManager
+        self.accountManager = subscriptionManager.accountManager
         self.apiService = apiService
         self.vpnMetadataCollector = vpnMetadataCollector
         self.defaultMetadataCollector = defaultMetadatCollector
