--- conflicted
+++ resolved
@@ -186,13 +186,8 @@
                 serverInfoObserver: ConnectionServerInfoObserver,
                 errorObserver: ConnectionErrorObserver = ConnectionErrorObserverThroughSession(),
                 locationListRepository: NetworkProtectionLocationListRepository,
-<<<<<<< HEAD
-                usesUnifiedFeedbackForm: Bool) {
-
-=======
                 usesUnifiedFeedbackForm: Bool,
                 subscriptionManager: SubscriptionManager) {
->>>>>>> c28b0022
         self.tunnelController = tunnelController
         self.settings = settings
         self.statusObserver = statusObserver
