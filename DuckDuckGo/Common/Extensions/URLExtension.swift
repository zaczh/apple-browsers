--- conflicted
+++ resolved
@@ -158,9 +158,8 @@
         return URL(string: "https://www.surveymonkey.com/r/KZDGCZ9")!
     }
 
-<<<<<<< HEAD
 #endif
-=======
+
     // MARK: - HTTPS
 
     func toHttps() -> URL? {
@@ -169,6 +168,5 @@
         components.scheme = Scheme.https.rawValue
         return components.url
     }
->>>>>>> f000e050
 
 }