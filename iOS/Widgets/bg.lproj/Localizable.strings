/* Message that comes up when trying to enable the VPN from intents, asking the user to enable it from the app so it's configured */
"intent.vpn.needs.to.be.enabled.from.app" = "Трябва да активирате VPN от приложението DuckDuckGo.";

/* Description shown to the user when adding the Duck.ai lock screen widget */
"lock.screen.widget.aichat.description" = "Започнете бързо нов AI чат в Duck.ai";

/* Title shown to the user when adding the Duck.ai lock screen widget */
"lock.screen.widget.aichat.title" = "Duck.ai";

/* Description shown to the user when adding the Email Protection lock screen widget */
"lock.screen.widget.email.description" = "Незабавно генериране на нов личен Duck Address.";

/* Title shown to the user when adding the Email Protection lock screen widget */
"lock.screen.widget.email.title" = "Защита на имейл";

/* Description shown to the user when adding the Search lock screen widget */
"lock.screen.widget.favorites.description" = "Бързо отваряне на любимите уебсайтове с едно докосване.";

/* Title shown to the user when adding the favorites lock screen widget */
"lock.screen.widget.favorites.title" = "Любими";

/* Description shown to the user when adding the Fire Button lock screen widget */
"lock.screen.widget.fire.description" = "Незабавно изтриване на историята на сърфиране и стартиране ново поверително търсене в DuckDuckGo.";

/* Title shown to the user when adding the Fire Button lock screen widget */
"lock.screen.widget.fire.title" = "Fire Button";

/* Description shown to the user when adding the Search Passwords lock screen widget */
"lock.screen.widget.passwords.description" = "Бързо търсене на запазените пароли за DuckDuckGo.";

/* Title shown to the user when adding the Search Passwords lock screen widget */
"lock.screen.widget.passwords.title" = "Търсене на пароли";

/* Description shown to the user when adding the Search lock screen widget */
"lock.screen.widget.search.description" = "Незабавно стартиране на поверително търсене в DuckDuckGo.";

/* Title shown to the user when adding the Search lock screen widget */
"lock.screen.widget.search.title" = "поверително търсене";

/* Description shown to the user when adding the Voice Search lock screen widget */
"lock.screen.widget.voice.description" = "Незабавно стартиране на ново поверително гласово търсене в DuckDuckGo.";

/* Title shown to the user when adding the Voice Search lock screen widget */
"lock.screen.widget.voice.title" = "Гласово търсене";

/* Description for the control widget when connecting */
"vpn.control.widget.connecting" = "Свързване...";

/* Description for the control widget when disconnecting */
"vpn.control.widget.disconnecting" = "Прекъсване...";

/* Description for the control widget when the location is unknown */
"vpn.control.widget.location-unknown" = "Неизвестно местоположение";

/* Description for the control widget when not connected */
"vpn.control.widget.not-connected" = "Няма връзка";

/* Title for the control widget when disabled */
"vpn.control.widget.off" = "VPN е изключена";

/* Title for the control widget when enabled */
"vpn.control.widget.on" = "VPN е включена";

/* Description of quickActions widget in widget gallery */
"widget.gallery.customshortcuts.description" = "Изберете преки пътища към любимите си действия.";

/* Display name for quick actions widget in widget gallery */
"widget.gallery.customshortcuts.display.name" = "Персонализирани преки пътища";

/* Description for editing custom shortcuts */
"widget.gallery.customshortcuts.edit.description" = "Изберете своите бързи връзки";

/* Left label for editing custom shortcuts */
"widget.gallery.customshortcuts.edit.left" = "Ляв пряк път";

/* Right label for editing custom shortcuts */
"widget.gallery.customshortcuts.edit.right" = "Десен пряк път";

/* Title for editing custom shortcuts */
"widget.gallery.customshortcuts.edit.title" = "Конфигуриране на преките пътища";

/* Description of search passwords widget in widget gallery */
"widget.gallery.passwords.description" = "Бързо търсене на запазените пароли за DuckDuckGo.";

/* Display name for search passwords widget in widget gallery */
"widget.gallery.passwords.display.name" = "Търсене на пароли";

<<<<<<< HEAD
=======
/* Description of medium quickActions widget in widget gallery */
"widget.gallery.quickactions.medium.display.description" = "Преки пътища към любимите действия.";

/* Display name for medium quick actions widget in widget gallery */
"widget.gallery.quickactions.medium.display.name" = "Бързи Връзки";

>>>>>>> 961a28a7
/* Description of search and favorites widget in widget gallery */
"widget.gallery.search.and.favorites.description" = "Насладете се на поверително търсене и сърфиране в любимите си сайтове само с едно докосване.";

/* Display name for search and favorites widget in widget gallery */
"widget.gallery.search.and.favorites.display.name" = "Търсене и любими";

/* Description of search only widget in widget gallery */
"widget.gallery.search.description" = "Бързо стартиране на поверително търсене с DuckDuckGo.";

/* Display name for search only widget in widget gallery */
"widget.gallery.search.display.name" = "Търсене";

/* Description of VPN widget in widget gallery */
"widget.gallery.vpn.description" = "Преглеждайте и управлявайте своята VPN връзка. Изисква абонамент за Privacy Pro.";

/* Display name for VPN widget in widget gallery */
"widget.gallery.vpn.display.name" = "VPN";

/* CTA shown in the favorites widget empty state. */
"widget.no.favorites.cta" = "Добавяне към любими";

/* Message shown in the favorites widget empty state. */
"widget.no.favorites.message" = "Отварянето на любимите ви сайтове става бързо.";

/* Text in passwords widget */
"widget.passwords" = "Търсене на пароли";

/* Placeholder text in search field on the quick actions widget */
"widget.quickactions.search" = "Търсене";

/* Placeholder text in search field on the search and favorites widget */
"widget.search.duckduckgo" = "Търси с DuckDuckGo";

/* VPN connect button text */
"widget.vpn.button.connect" = "Свързване";

/* VPN disconnect button text */
"widget.vpn.button.disconnect" = "Прекъсване на връзката";

/* Label for the snooze end date, e.g. 'Until 9:51 AM' */
"widget.vpn.label.snoozing-until" = "До %@";

/* VPN Live Activity dismiss button text */
"widget.vpn.live-activity.button.dismiss" = "Отказване";

/* VPN Live Activity wake up button text */
"widget.vpn.live-activity.button.wake-up" = "Събуждане";

/* VPN Live Activity active label text */
"widget.vpn.live-activity.label.active" = "VPN е включена";

/* VPN Live Activity snoozing label text */
"widget.vpn.live-activity.label.snoozing" = "VPN е отложен";

/* Message describing VPN connected status */
"widget.vpn.status.connected" = "VPN е включена";

/* Message describing VPN disconnected status */
"widget.vpn.status.disconnected" = "VPN е изключена";

/* Message describing VPN snoozing status */
"widget.vpn.status.snoozed" = "VPN е в режим на изчакване";

/* Subtitle describing VPN disconnected status */
"widget.vpn.subtitle.disconnected" = "Няма връзка";
<|MERGE_RESOLUTION|>--- conflicted
+++ resolved
@@ -85,15 +85,12 @@
 /* Display name for search passwords widget in widget gallery */
 "widget.gallery.passwords.display.name" = "Търсене на пароли";
 
-<<<<<<< HEAD
-=======
 /* Description of medium quickActions widget in widget gallery */
 "widget.gallery.quickactions.medium.display.description" = "Преки пътища към любимите действия.";
 
 /* Display name for medium quick actions widget in widget gallery */
 "widget.gallery.quickactions.medium.display.name" = "Бързи Връзки";
 
->>>>>>> 961a28a7
 /* Description of search and favorites widget in widget gallery */
 "widget.gallery.search.and.favorites.description" = "Насладете се на поверително търсене и сърфиране в любимите си сайтове само с едно докосване.";
 
