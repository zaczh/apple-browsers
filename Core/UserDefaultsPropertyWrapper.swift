--- conflicted
+++ resolved
@@ -134,12 +134,9 @@
         case pixelExperimentCohort = "com.duckduckgo.ios.pixel.experiment.cohort"
         case pixelExperimentEnrollmentDate = "com.duckduckgo.ios.pixel.experiment.enrollment.date"
 
-<<<<<<< HEAD
         case pixelExperimentForBrokenSitesInstalled = "com.duckduckgo.ios.pixel.experiment.for.broken.sites.installed"
         case pixelExperimentForBrokenSitesCohort = "com.duckduckgo.ios.pixel.experiment.for.broken.sites.cohort"
 
-=======
->>>>>>> d0eb8aa2
     }
 
     private let key: Key
