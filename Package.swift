--- conflicted
+++ resolved
@@ -43,11 +43,7 @@
         .package(url: "https://github.com/duckduckgo/sync_crypto", exact: "0.2.0"),
         .package(url: "https://github.com/gumob/PunycodeSwift.git", exact: "2.1.0"),
         .package(url: "https://github.com/duckduckgo/privacy-dashboard", exact: "3.2.0"),
-<<<<<<< HEAD
-        .package(url: "https://github.com/duckduckgo/content-scope-scripts", exact: "5.2.0"),
-=======
         .package(url: "https://github.com/duckduckgo/content-scope-scripts", exact: "5.4.0"),
->>>>>>> b8763fdc
         .package(url: "https://github.com/httpswift/swifter.git", exact: "1.5.0"),
         .package(url: "https://github.com/duckduckgo/bloom_cpp.git", exact: "3.0.0"),
         .package(url: "https://github.com/duckduckgo/wireguard-apple", exact: "1.1.1"),
