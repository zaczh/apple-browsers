name: Publish DMG Release

on:
  workflow_dispatch:
    inputs:
      asana-task-url:
        description: "Asana release task URL"
        required: true
        type: string
      tag:
        description: "Tag to publish"
        required: true
        type: string
      release-type:
        description: "Release type"
        required: true
        type: choice
        options:
        - internal
        - public
        - hotfix
  workflow_call:
    inputs:
      asana-task-url:
        description: "Asana release task URL"
        required: true
        type: string
      branch:
        description: "Branch name"
        required: false
        type: string
    secrets:
      ASANA_ACCESS_TOKEN:
        required: true
      AWS_ACCESS_KEY_ID_RELEASE_S3:
        required: true
      AWS_SECRET_ACCESS_KEY_RELEASE_S3:
        required: true
      GHA_ELEVATED_PERMISSIONS_TOKEN:
        required: true
      SPARKLE_PRIVATE_KEY:
        required: true

jobs:

  # This is only run for public and hotfix releases, so only when it's triggered manually.
  # Internal release has been tagged as part of code_freeze or bump_interal_release workflows
  tag-public-release:

    name: Tag public release

    # Run if release-type is provided (not empty) and is not internal
    if: github.event.inputs.release-type != null && github.event.inputs.release-type != 'internal'

    uses: ./.github/workflows/tag_release.yml
    with:
      asana-task-url: ${{ inputs.asana-task-url || github.event.inputs.asana-task-url }}
      branch: ${{ github.ref_name }}
      prerelease: false
    secrets:
      ASANA_ACCESS_TOKEN: ${{ secrets.ASANA_ACCESS_TOKEN }}
      GHA_ELEVATED_PERMISSIONS_TOKEN: ${{ secrets.GHA_ELEVATED_PERMISSIONS_TOKEN }}

  publish-to-sparkle:

    name: Publish a release to Sparkle

    env:
      RELEASE_TYPE: ${{ github.event.inputs.release-type || 'internal' }}
      SPARKLE_DIR: ${{ github.workspace }}/sparkle-updates
      asana-task-url: ${{ inputs.asana-task-url || github.event.inputs.asana-task-url }}

    needs: [tag-public-release]

    # Allow to run even if the tag-public-release job was skipped (e.g. for internal releases)
    # or failed (for public releases or hotfixes), because tagging doesn't block publishing the release
    if: always()

    runs-on: macos-13-xlarge
    timeout-minutes: 10

    steps:

      - name: Download tag artifact
        id: download-tag
        continue-on-error: true
        uses: actions/download-artifact@v4
        with:
          name: tag
          path: .github

      - name: Set tag variable
        run: |
          if [[ "${{ steps.download-tag.outcome }}" == 'success' ]]; then
            echo "TAG=$(<.github/tag)" >> $GITHUB_ENV
          else
            echo "TAG=${{ github.event.inputs.tag }}" >> $GITHUB_ENV
          fi

      - name: Verify the tag
        id: verify-tag
        run: |
          tag_regex='^[0-9]+\.[0-9]+\.[0-9]+-[0-9]+$'

          if [[ ! "$TAG" =~ $tag_regex ]]; then
            echo "::error::The provided tag ($TAG) has incorrect format (attempted to match ${tag_regex})."
            exit 1
          fi
          echo "release-version=${TAG//-/.}" >> $GITHUB_OUTPUT

      - name: Check out the code
        uses: actions/checkout@v4
        with:
          fetch-depth: 0 # Fetch all history and tags in order to extract Asana task URLs from git log
          submodules: recursive
          ref: ${{ inputs.branch || github.ref_name }}

      - name: Select Xcode
        run: sudo xcode-select -s /Applications/Xcode_$(<.xcode-version).app/Contents/Developer

      - name: Extract Asana Task ID
        id: task-id
        uses: ./.github/actions/asana-extract-task-id
        with:
          task-url: ${{ env.asana-task-url }}

      - name: Fetch and validate release notes
        env:
          TASK_ID: ${{ steps.task-id.outputs.task-id }}
          ASANA_ACCESS_TOKEN: ${{ secrets.ASANA_ACCESS_TOKEN }}
        run: |
          curl -fLSs "https://app.asana.com/api/1.0/tasks/${TASK_ID}?opt_fields=notes" \
            -H "Authorization: Bearer ${ASANA_ACCESS_TOKEN}" \
            | jq -r .data.notes \
            | ./scripts/extract_release_notes.sh > release_notes.txt
          release_notes="$(<release_notes.txt)"
          if [[ ${#release_notes} == 0 || "$release_notes" == "<-- Add release notes here -->" ]]; then
            echo "::error::Release notes are empty. Please add release notes to the Asana task and restart the workflow."
            exit 1
          fi
          echo "RELEASE_NOTES_FILE=release_notes.txt" >> $GITHUB_ENV

      - name: Set up Sparkle tools
        env:
          SPARKLE_URL: https://github.com/sparkle-project/Sparkle/releases/download/${{ vars.SPARKLE_VERSION }}/Sparkle-${{ vars.SPARKLE_VERSION }}.tar.xz
        run: |
          curl -fLSs $SPARKLE_URL | tar xJ bin
          echo "${{ github.workspace }}/bin" >> $GITHUB_PATH

      - name: Fetch DMG
        id: fetch-dmg
        env:
          DMG_NAME: duckduckgo-${{ steps.verify-tag.outputs.release-version }}.dmg
        run: |
          # Public release doesn't need fetching a DMG (it's already uploaded to S3)
          if [[ "${RELEASE_TYPE}" != 'public' ]]; then
            DMG_URL="${{ vars.DMG_URL_ROOT }}${DMG_NAME}"
            curl -fLSs -o "$DMG_NAME" "$DMG_URL"
          fi
          echo "dmg-name=$DMG_NAME" >> $GITHUB_OUTPUT
          echo "dmg-path=$DMG_NAME" >> $GITHUB_OUTPUT

      - name: Generate appcast
        id: appcast
        env:
          DMG_PATH: ${{ steps.fetch-dmg.outputs.dmg-path }}
          SPARKLE_PRIVATE_KEY: ${{ secrets.SPARKLE_PRIVATE_KEY }}
          VERSION: ${{ steps.verify-tag.outputs.release-version }}
        run: |
          echo -n "$SPARKLE_PRIVATE_KEY" > sparkle_private_key
          chmod 600 sparkle_private_key

          case "$RELEASE_TYPE" in
            "internal")
              ./scripts/appcast_manager/appcastManager.swift \
                --release-to-internal-channel \
                --dmg ${DMG_PATH} \
                --release-notes release_notes.txt \
                --key sparkle_private_key
              ;;
            "public")
              ./scripts/appcast_manager/appcastManager.swift \
                --release-to-public-channel \
                --version ${VERSION} \
                --release-notes release_notes.txt \
                --key sparkle_private_key
              ;;
            "hotfix")
              ./scripts/appcast_manager/appcastManager.swift \
                --release-hotfix-to-public-channel \
                --dmg ${DMG_PATH} \
                --release-notes release_notes.txt \
                --key sparkle_private_key
              ;;
            *)
              ;;
          esac

          appcast_patch_name="appcast2-${VERSION}.patch"
          mv -f ${{ env.SPARKLE_DIR }}/appcast_diff.txt ${{ env.SPARKLE_DIR }}/${appcast_patch_name}
          echo "appcast-patch-name=${appcast_patch_name}" >> $GITHUB_OUTPUT
          
      - name: Upload appcast diff artifact
        uses: actions/upload-artifact@v4
        with:
          name: ${{ steps.appcast.outputs.appcast-patch-name }}
          path: ${{ env.SPARKLE_DIR }}/${{ steps.appcast.outputs.appcast-patch-name }}

      - name: Upload to S3
        id: upload
        env:
          AWS_ACCESS_KEY_ID: ${{ secrets.AWS_ACCESS_KEY_ID_RELEASE_S3 }}
          AWS_SECRET_ACCESS_KEY: ${{ secrets.AWS_SECRET_ACCESS_KEY_RELEASE_S3 }}
          AWS_DEFAULT_REGION: ${{ vars.AWS_DEFAULT_REGION }}
          VERSION: ${{ steps.verify-tag.outputs.release-version }}
        run: |
          # Back up existing appcast2.xml
          OLD_APPCAST_NAME=appcast2_old.xml
          echo "OLD_APPCAST_NAME=${OLD_APPCAST_NAME}" >> $GITHUB_ENV
          curl -fLSs "${{ vars.DMG_URL_ROOT }}appcast2.xml" --output "${OLD_APPCAST_NAME}"

          # Upload files to S3
          if [[ "${RELEASE_TYPE}" == "internal" ]]; then
            ./scripts/upload_to_s3/upload_to_s3.sh --run --force
          else
            ./scripts/upload_to_s3/upload_to_s3.sh --run --force --overwrite-duckduckgo-dmg "${VERSION}"
          fi

          if [[ -f "${{ env.SPARKLE_DIR }}/uploaded_files_list.txt" ]]; then
            echo "FILES_UPLOADED=$(awk '{ print "<li><code>"$1"</code></li>"; }' < ${{ env.SPARKLE_DIR }}/uploaded_files_list.txt | tr '\n' ' ')" >> $GITHUB_ENV
          else
            echo "FILES_UPLOADED='No files uploaded.'" >> $GITHUB_ENV
          fi

      - name: Update Asana for the release
        id: update-asana
        if: ${{ env.RELEASE_TYPE != 'internal' }}
        continue-on-error: true
        env:
          ASANA_ACCESS_TOKEN: ${{ secrets.ASANA_ACCESS_TOKEN }}
          BRANCH: ${{ github.ref_name }}
        run: |
          version="$(cut -d '/' -f 2 <<< "$BRANCH")"
          ./scripts/update_asana_for_release.sh public \
            ${{ steps.task-id.outputs.task-id }} \
            ${{ vars.MACOS_APP_BOARD_DONE_SECTION_ID }} \
            "${version}" \
            announcement-task-contents.txt
          echo "announcement-task-contents=$(sed 's/"/\\"/g' < announcement-task-contents.txt)" >> $GITHUB_OUTPUT

      - name: Get tasks since last internal release
        id: get-tasks-since-last-internal-release
        if: contains(github.event.inputs.release-type, '') || github.event.inputs.release-type == 'internal'
        env:
          GH_TOKEN: ${{ github.token }}
        run: |
          tasks="$(./scripts/update_asana_for_release.sh list-tasks-in-last-internal-release)"
          echo "tasks=$tasks" >> $GITHUB_OUTPUT

      - name: Set common environment variables
        if: always()
        env:
          DMG_NAME: ${{ steps.fetch-dmg.outputs.dmg-name }}
        run: |
          echo "APPCAST_PATCH_NAME=${{ steps.appcast.outputs.appcast-patch-name }}" >> $GITHUB_ENV
          echo "DMG_NAME=${DMG_NAME}" >> $GITHUB_ENV
          echo "DMG_URL=${{ vars.DMG_URL_ROOT }}${DMG_NAME}" >> $GITHUB_ENV
          echo "RELEASE_BUCKET_NAME=${{ vars.RELEASE_BUCKET_NAME }}" >> $GITHUB_ENV
          echo "RELEASE_BUCKET_PREFIX=${{ vars.RELEASE_BUCKET_PREFIX }}" >> $GITHUB_ENV
          echo "RELEASE_TASK_ID=${{ steps.task-id.outputs.task-id }}" >> $GITHUB_ENV
          echo "TASKS_SINCE_LAST_INTERNAL_RELEASE=${{ steps.get-tasks-since-last-internal-release.outputs.tasks }}" >> $GITHUB_ENV
          echo "VERSION=${{ steps.verify-tag.outputs.release-version }}" >> $GITHUB_ENV
          echo "WORKFLOW_URL=https://github.com/${{ github.repository }}/actions/runs/${{ github.run_id }}" >> $GITHUB_ENV

      - name: Set up Asana templates
        if: always()
        id: asana-templates
        run: |
          if [[ ${{ steps.upload.outcome }} == "success" ]]; then  
            if [[ "${RELEASE_TYPE}" == "internal" ]]; then
              echo "task-template=validate-check-for-updates-internal" >> $GITHUB_OUTPUT
              echo "comment-template=validate-check-for-updates-internal" >> $GITHUB_OUTPUT
              if [[ -n "${TASKS_SINCE_LAST_INTERNAL_RELEASE}" ]]; then
                echo "release-task-comment-template=internal-release-complete-with-tasks" >> $GITHUB_OUTPUT
              else
                echo "release-task-comment-template=internal-release-complete" >> $GITHUB_OUTPUT
              fi
            else
              echo "task-template=validate-check-for-updates-public" >> $GITHUB_OUTPUT
              echo "comment-template=validate-check-for-updates-public" >> $GITHUB_OUTPUT
              echo "release-task-comment-template=public-release-complete" >> $GITHUB_OUTPUT
            fi
          else
            echo "task-template=appcast-failed-${RELEASE_TYPE}" >> $GITHUB_OUTPUT
            echo "comment-template=appcast-failed-${RELEASE_TYPE}" >> $GITHUB_OUTPUT
          fi

      - name: Create Asana task
        id: create-task
        if: always()
        uses: ./.github/actions/asana-create-action-item
        with:
          access-token: ${{ secrets.ASANA_ACCESS_TOKEN }}
          release-task-url: ${{ env.asana-task-url }}
          template-name: ${{ steps.asana-templates.outputs.task-template }}

      - name: Create Asana task to handle Asana paperwork
        id: create-asana-paperwork-task
        if: ${{ steps.update-asana.outcome == 'failure' }}
        uses: ./.github/actions/asana-create-action-item
        env:
          APP_BOARD_ASANA_PROJECT_ID: ${{ vars.MACOS_APP_BOARD_ASANA_PROJECT_ID }}
        with:
          access-token: ${{ secrets.ASANA_ACCESS_TOKEN }}
          release-task-url: ${{ env.asana-task-url }}
          template-name: update-asana-for-public-release

      - name: Create Asana task to announce the release
        id: create-announcement-task
        if: ${{ env.RELEASE_TYPE != 'internal' }}
        uses: ./.github/actions/asana-create-action-item
        env:
          html-notes: ${{ steps.update-asana.outputs.announcement-task-contents }}
        with:
          access-token: ${{ secrets.ASANA_ACCESS_TOKEN }}
          html-notes: ${{ env.html-notes }}
          release-task-url: ${{ env.asana-task-url }}
          task-name: Announce the release to the company

      - name: Upload patch to the Asana task
        id: upload-patch
        if: success()
        uses: ./.github/actions/asana-upload
        with:
          access-token: ${{ secrets.ASANA_ACCESS_TOKEN }}
          file-name: ${{ env.SPARKLE_DIR }}/${{ steps.appcast.outputs.appcast-patch-name }}
          task-id: ${{ steps.create-task.outputs.new-task-id }}

      - name: Upload old appcast file to the Asana task
        id: upload-old-appcast
        if: success()
        uses: ./.github/actions/asana-upload
        with:
          access-token: ${{ secrets.ASANA_ACCESS_TOKEN }}
          file-name: ${{ env.OLD_APPCAST_NAME }}
          task-id: ${{ steps.create-task.outputs.new-task-id }}
  
      - name: Upload release notes to the Asana task
        id: upload-release-notes
        if: success()
        uses: ./.github/actions/asana-upload
        with:
          access-token: ${{ secrets.ASANA_ACCESS_TOKEN }}
          file-name: ${{ env.RELEASE_NOTES_FILE }}
          task-id: ${{ steps.create-task.outputs.new-task-id }}
        
      - name: Report status
        if: always()
        uses: ./.github/actions/asana-log-message
        env:
          ANNOUNCEMENT_TASK_ID: ${{ steps.create-announcement-task.outputs.new-task-id }}
          ASSIGNEE_ID: ${{ steps.create-task.outputs.assignee-id }}
          TASK_ID: ${{ steps.create-task.outputs.new-task-id }}
        with:
          access-token: ${{ secrets.ASANA_ACCESS_TOKEN }}
          task-url: ${{ env.asana-task-url }}
          template-name: ${{ steps.asana-templates.outputs.comment-template }}

      - name: Add a comment to the release task
        if: success()
        uses: ./.github/actions/asana-add-comment
        with:
          access-token: ${{ secrets.ASANA_ACCESS_TOKEN }}
          task-url: ${{ env.asana-task-url }}
          template-name: ${{ steps.asana-templates.outputs.release-task-comment-template }}

  # This is only run for public and hotfix releases
  create-variants:

    name: Create DMG Variants

    needs: [publish-to-sparkle]

<<<<<<< HEAD
    # Run if release-type is provided (not empty) and is not internal
    if: contains(github.event.inputs.release-type, '') == false && github.event.inputs.release-type != 'internal'
=======
    # Run if release-type is provided (not empty) an is not internal
    if: github.event.inputs.release-type != null && github.event.inputs.release-type != 'internal'
>>>>>>> 36004632

    uses: duckduckgo/macos-browser/.github/workflows/create_variants.yml@main
    secrets:
      BUILD_CERTIFICATE_BASE64: ${{ secrets.BUILD_CERTIFICATE_BASE64 }}
      P12_PASSWORD: ${{ secrets.P12_PASSWORD }}
      KEYCHAIN_PASSWORD: ${{ secrets.KEYCHAIN_PASSWORD }}
      REVIEW_PROVISION_PROFILE_BASE64: ${{ secrets.REVIEW_PROVISION_PROFILE_BASE64 }}
      RELEASE_PROVISION_PROFILE_BASE64: ${{ secrets.RELEASE_PROVISION_PROFILE_BASE64 }}
      DBP_AGENT_RELEASE_PROVISION_PROFILE_BASE64: ${{ secrets.DBP_AGENT_RELEASE_PROVISION_PROFILE_BASE64 }}
      DBP_AGENT_REVIEW_PROVISION_PROFILE_BASE64: ${{ secrets.DBP_AGENT_REVIEW_PROVISION_PROFILE_BASE64 }}
      NETP_SYSEX_RELEASE_PROVISION_PROFILE_BASE64_V2: ${{ secrets.NETP_SYSEX_RELEASE_PROVISION_PROFILE_BASE64_V2 }}
      NETP_SYSEX_REVIEW_PROVISION_PROFILE_BASE64_V2: ${{ secrets.NETP_SYSEX_REVIEW_PROVISION_PROFILE_BASE64_V2 }}
      NETP_AGENT_RELEASE_PROVISION_PROFILE_BASE64_V2: ${{ secrets.NETP_AGENT_RELEASE_PROVISION_PROFILE_BASE64_V2 }}
      NETP_AGENT_REVIEW_PROVISION_PROFILE_BASE64_V2: ${{ secrets.NETP_AGENT_REVIEW_PROVISION_PROFILE_BASE64_V2 }}
      NETP_NOTIFICATIONS_RELEASE_PROVISION_PROFILE_BASE64: ${{ secrets.NETP_NOTIFICATIONS_RELEASE_PROVISION_PROFILE_BASE64 }}
      NETP_NOTIFICATIONS_REVIEW_PROVISION_PROFILE_BASE64: ${{ secrets.NETP_NOTIFICATIONS_REVIEW_PROVISION_PROFILE_BASE64 }}
      APPLE_API_KEY_BASE64: ${{ secrets.APPLE_API_KEY_BASE64 }}
      APPLE_API_KEY_ID: ${{ secrets.APPLE_API_KEY_ID }}
      APPLE_API_KEY_ISSUER: ${{ secrets.APPLE_API_KEY_ISSUER }}
      ASANA_ACCESS_TOKEN: ${{ secrets.ASANA_ACCESS_TOKEN }}
      MM_HANDLES_BASE64: ${{ secrets.MM_HANDLES_BASE64 }}
      MM_WEBHOOK_URL: ${{ secrets.MM_WEBHOOK_URL }}
      AWS_ACCESS_KEY_ID_RELEASE_S3: ${{ secrets.AWS_ACCESS_KEY_ID_RELEASE_S3 }}
      AWS_SECRET_ACCESS_KEY_RELEASE_S3: ${{ secrets.AWS_SECRET_ACCESS_KEY_RELEASE_S3 }}<|MERGE_RESOLUTION|>--- conflicted
+++ resolved
@@ -381,13 +381,8 @@
 
     needs: [publish-to-sparkle]
 
-<<<<<<< HEAD
-    # Run if release-type is provided (not empty) and is not internal
-    if: contains(github.event.inputs.release-type, '') == false && github.event.inputs.release-type != 'internal'
-=======
     # Run if release-type is provided (not empty) an is not internal
     if: github.event.inputs.release-type != null && github.event.inputs.release-type != 'internal'
->>>>>>> 36004632
 
     uses: duckduckgo/macos-browser/.github/workflows/create_variants.yml@main
     secrets:
