--- conflicted
+++ resolved
@@ -15,13 +15,8 @@
         "repositoryURL": "https://github.com/DuckDuckGo/BrowserServicesKit",
         "state": {
           "branch": null,
-<<<<<<< HEAD
-          "revision": "99a64f24becbb11d8ea9da1d2df1ca270e5318a3",
-          "version": "83.0.0-3"
-=======
           "revision": "5b84e6d0cd9b28b1a324538c98156576015981a1",
           "version": "85.0.0"
->>>>>>> 85b88812
         }
       },
       {
