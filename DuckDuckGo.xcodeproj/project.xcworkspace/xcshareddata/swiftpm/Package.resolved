{
  "pins" : [
    {
      "identity" : "apple-toolbox",
      "kind" : "remoteSourceControl",
      "location" : "https://github.com/duckduckgo/apple-toolbox.git",
      "state" : {
        "revision" : "ab53ca41e9044a20eab7e53249526fadcf9acc9f",
        "version" : "3.1.1"
      }
    },
    {
      "identity" : "barebonesbrowser",
      "kind" : "remoteSourceControl",
      "location" : "https://github.com/duckduckgo/BareBonesBrowser.git",
      "state" : {
        "revision" : "31e5bfedc3c2ca005640c4bf2b6959d69b0e18b9",
        "version" : "0.1.0"
      }
    },
    {
      "identity" : "bloom_cpp",
      "kind" : "remoteSourceControl",
      "location" : "https://github.com/duckduckgo/bloom_cpp.git",
      "state" : {
        "revision" : "8076199456290b61b4544bf2f4caf296759906a0",
        "version" : "3.0.0"
      }
    },
    {
<<<<<<< HEAD
=======
      "identity" : "browserserviceskit",
      "kind" : "remoteSourceControl",
      "location" : "https://github.com/DuckDuckGo/BrowserServicesKit",
      "state" : {
        "revision" : "1c2e84e6cd4543e9104aff753e48b146eeb36007",
        "version" : "139.0.0"
      }
    },
    {
>>>>>>> b5d71a54
      "identity" : "cocoaasyncsocket",
      "kind" : "remoteSourceControl",
      "location" : "https://github.com/robbiehanson/CocoaAsyncSocket",
      "state" : {
        "revision" : "dbdc00669c1ced63b27c3c5f052ee4d28f10150c",
        "version" : "7.6.5"
      }
    },
    {
      "identity" : "content-scope-scripts",
      "kind" : "remoteSourceControl",
      "location" : "https://github.com/duckduckgo/content-scope-scripts",
      "state" : {
        "revision" : "1bb3bc5eb565735051f342a87b5405d4374876c7",
        "version" : "5.12.0"
      }
    },
    {
      "identity" : "designresourceskit",
      "kind" : "remoteSourceControl",
      "location" : "https://github.com/duckduckgo/DesignResourcesKit",
      "state" : {
        "revision" : "ae83941bb277a2750abc2d6697fa278f8c8c5f5e",
        "version" : "3.0.0"
      }
    },
    {
      "identity" : "duckduckgo-autofill",
      "kind" : "remoteSourceControl",
      "location" : "https://github.com/duckduckgo/duckduckgo-autofill.git",
      "state" : {
        "revision" : "6053999d6af384a716ab0ce7205dbab5d70ed1b3",
        "version" : "11.0.1"
      }
    },
    {
      "identity" : "grdb.swift",
      "kind" : "remoteSourceControl",
      "location" : "https://github.com/duckduckgo/GRDB.swift.git",
      "state" : {
        "revision" : "9f049d7b97b1e68ffd86744b500660d34a9e79b8",
        "version" : "2.3.0"
      }
    },
    {
      "identity" : "ios-js-support",
      "kind" : "remoteSourceControl",
      "location" : "https://github.com/duckduckgo/ios-js-support",
      "state" : {
        "revision" : "6a6789ac8104a587316c58af75539753853b50d9",
        "version" : "2.0.0"
      }
    },
    {
      "identity" : "kingfisher",
      "kind" : "remoteSourceControl",
      "location" : "https://github.com/onevcat/Kingfisher.git",
      "state" : {
        "revision" : "5b92f029fab2cce44386d28588098b5be0824ef5",
        "version" : "7.11.0"
      }
    },
    {
      "identity" : "lottie-spm",
      "kind" : "remoteSourceControl",
      "location" : "https://github.com/airbnb/lottie-spm.git",
      "state" : {
        "revision" : "1d29eccc24cc8b75bff9f6804155112c0ffc9605",
        "version" : "4.4.3"
      }
    },
    {
      "identity" : "ohhttpstubs",
      "kind" : "remoteSourceControl",
      "location" : "https://github.com/AliSoftware/OHHTTPStubs.git",
      "state" : {
        "revision" : "12f19662426d0434d6c330c6974d53e2eb10ecd9",
        "version" : "9.1.0"
      }
    },
    {
      "identity" : "privacy-dashboard",
      "kind" : "remoteSourceControl",
      "location" : "https://github.com/duckduckgo/privacy-dashboard",
      "state" : {
        "revision" : "14b13d0c3db38f471ce4ba1ecb502ee1986c84d7",
        "version" : "3.5.0"
      }
    },
    {
      "identity" : "punycodeswift",
      "kind" : "remoteSourceControl",
      "location" : "https://github.com/gumob/PunycodeSwift.git",
      "state" : {
        "revision" : "4356ec54e073741449640d3d50a1fd24fd1e1b8b",
        "version" : "2.1.0"
      }
    },
    {
      "identity" : "swift-syntax",
      "kind" : "remoteSourceControl",
      "location" : "https://github.com/apple/swift-syntax.git",
      "state" : {
        "revision" : "64889f0c732f210a935a0ad7cda38f77f876262d",
        "version" : "509.1.1"
      }
    },
    {
      "identity" : "swifter",
      "kind" : "remoteSourceControl",
      "location" : "https://github.com/httpswift/swifter.git",
      "state" : {
        "revision" : "9483a5d459b45c3ffd059f7b55f9638e268632fd",
        "version" : "1.5.0"
      }
    },
    {
      "identity" : "swiftsoup",
      "kind" : "remoteSourceControl",
      "location" : "https://github.com/scinfu/SwiftSoup",
      "state" : {
        "revision" : "028487d4a8a291b2fe1b4392b5425b6172056148",
        "version" : "2.7.2"
      }
    },
    {
      "identity" : "sync_crypto",
      "kind" : "remoteSourceControl",
      "location" : "https://github.com/duckduckgo/sync_crypto",
      "state" : {
        "revision" : "2ab6ab6f0f96b259c14c2de3fc948935fc16ac78",
        "version" : "0.2.0"
      }
    },
    {
      "identity" : "trackerradarkit",
      "kind" : "remoteSourceControl",
      "location" : "https://github.com/duckduckgo/TrackerRadarKit",
      "state" : {
        "revision" : "6c84fd19139414fc0edbf9673ade06e532a564f0",
        "version" : "2.0.0"
      }
    },
    {
      "identity" : "wireguard-apple",
      "kind" : "remoteSourceControl",
      "location" : "https://github.com/duckduckgo/wireguard-apple",
      "state" : {
        "revision" : "13fd026384b1af11048451061cc1b21434990668",
        "version" : "1.1.3"
      }
    },
    {
      "identity" : "zipfoundation",
      "kind" : "remoteSourceControl",
      "location" : "https://github.com/weichsel/ZIPFoundation.git",
      "state" : {
        "revision" : "02b6abe5f6eef7e3cbd5f247c5cc24e246efcfe0",
        "version" : "0.9.19"
      }
    }
  ],
  "version" : 2
}<|MERGE_RESOLUTION|>--- conflicted
+++ resolved
@@ -28,18 +28,6 @@
       }
     },
     {
-<<<<<<< HEAD
-=======
-      "identity" : "browserserviceskit",
-      "kind" : "remoteSourceControl",
-      "location" : "https://github.com/DuckDuckGo/BrowserServicesKit",
-      "state" : {
-        "revision" : "1c2e84e6cd4543e9104aff753e48b146eeb36007",
-        "version" : "139.0.0"
-      }
-    },
-    {
->>>>>>> b5d71a54
       "identity" : "cocoaasyncsocket",
       "kind" : "remoteSourceControl",
       "location" : "https://github.com/robbiehanson/CocoaAsyncSocket",
@@ -136,6 +124,15 @@
       "state" : {
         "revision" : "4356ec54e073741449640d3d50a1fd24fd1e1b8b",
         "version" : "2.1.0"
+      }
+    },
+    {
+      "identity" : "swift-argument-parser",
+      "kind" : "remoteSourceControl",
+      "location" : "https://github.com/apple/swift-argument-parser",
+      "state" : {
+        "revision" : "46989693916f56d1186bd59ac15124caef896560",
+        "version" : "1.3.1"
       }
     },
     {
