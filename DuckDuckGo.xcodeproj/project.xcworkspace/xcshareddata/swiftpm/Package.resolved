{
  "pins" : [
    {
      "identity" : "apple-toolbox",
      "kind" : "remoteSourceControl",
      "location" : "https://github.com/duckduckgo/apple-toolbox.git",
      "state" : {
        "revision" : "ab53ca41e9044a20eab7e53249526fadcf9acc9f",
        "version" : "3.1.1"
      }
    },
    {
      "identity" : "barebonesbrowser",
      "kind" : "remoteSourceControl",
      "location" : "https://github.com/duckduckgo/BareBonesBrowser.git",
      "state" : {
        "revision" : "31e5bfedc3c2ca005640c4bf2b6959d69b0e18b9",
        "version" : "0.1.0"
      }
    },
    {
      "identity" : "bloom_cpp",
      "kind" : "remoteSourceControl",
      "location" : "https://github.com/duckduckgo/bloom_cpp.git",
      "state" : {
        "revision" : "8076199456290b61b4544bf2f4caf296759906a0",
        "version" : "3.0.0"
      }
    },
    {
      "identity" : "browserserviceskit",
      "kind" : "remoteSourceControl",
      "location" : "https://github.com/duckduckgo/BrowserServicesKit",
      "state" : {
<<<<<<< HEAD
        "revision" : "9e64d694224e1e38b46b1a00656ad9654f941ad3",
        "version" : "145.3.1"
=======
        "revision" : "ada5f68970f098b3230dbd80a25cd048a606ac12",
        "version" : "144.0.7-3"
>>>>>>> 5864a4ad
      }
    },
    {
      "identity" : "content-scope-scripts",
      "kind" : "remoteSourceControl",
      "location" : "https://github.com/duckduckgo/content-scope-scripts",
      "state" : {
        "revision" : "bb8e7e62104ed6506c7bfd3ef7aa4aca3686ed4f",
        "version" : "5.15.0"
      }
    },
    {
      "identity" : "duckduckgo-autofill",
      "kind" : "remoteSourceControl",
      "location" : "https://github.com/duckduckgo/duckduckgo-autofill.git",
      "state" : {
        "revision" : "10aeff1ec7f533d1705233a9b14f9393a699b1c0",
        "version" : "11.0.2"
      }
    },
    {
      "identity" : "grdb.swift",
      "kind" : "remoteSourceControl",
      "location" : "https://github.com/duckduckgo/GRDB.swift.git",
      "state" : {
        "revision" : "9f049d7b97b1e68ffd86744b500660d34a9e79b8",
        "version" : "2.3.0"
      }
    },
    {
      "identity" : "gzipswift",
      "kind" : "remoteSourceControl",
      "location" : "https://github.com/1024jp/GzipSwift.git",
      "state" : {
        "revision" : "731037f6cc2be2ec01562f6597c1d0aa3fe6fd05",
        "version" : "6.0.1"
      }
    },
    {
      "identity" : "lottie-spm",
      "kind" : "remoteSourceControl",
      "location" : "https://github.com/airbnb/lottie-spm.git",
      "state" : {
        "revision" : "3bd43e12d6fb54654366a61f7cfaca787318b8ce",
        "version" : "4.4.1"
      }
    },
    {
      "identity" : "ohhttpstubs",
      "kind" : "remoteSourceControl",
      "location" : "https://github.com/AliSoftware/OHHTTPStubs.git",
      "state" : {
        "revision" : "12f19662426d0434d6c330c6974d53e2eb10ecd9",
        "version" : "9.1.0"
      }
    },
    {
      "identity" : "openssl-xcframework",
      "kind" : "remoteSourceControl",
      "location" : "https://github.com/duckduckgo/OpenSSL-XCFramework",
      "state" : {
        "revision" : "b75ab2c0405860bb2616db71b9a456acb118c21a",
        "version" : "3.1.4000"
      }
    },
    {
      "identity" : "privacy-dashboard",
      "kind" : "remoteSourceControl",
      "location" : "https://github.com/duckduckgo/privacy-dashboard",
      "state" : {
        "revision" : "25b8903191a40b21b09525085fe325ae3386092e",
        "version" : "3.6.0"
      }
    },
    {
      "identity" : "punycodeswift",
      "kind" : "remoteSourceControl",
      "location" : "https://github.com/gumob/PunycodeSwift.git",
      "state" : {
        "revision" : "4356ec54e073741449640d3d50a1fd24fd1e1b8b",
        "version" : "2.1.0"
      }
    },
    {
      "identity" : "sparkle",
      "kind" : "remoteSourceControl",
      "location" : "https://github.com/sparkle-project/Sparkle.git",
      "state" : {
        "revision" : "0a4caaf7a81eea2cece651ef4b17331fa0634dff",
        "version" : "2.6.0"
      }
    },
    {
      "identity" : "swift-argument-parser",
      "kind" : "remoteSourceControl",
      "location" : "https://github.com/apple/swift-argument-parser.git",
      "state" : {
        "revision" : "46989693916f56d1186bd59ac15124caef896560",
        "version" : "1.3.1"
      }
    },
    {
      "identity" : "swift-snapshot-testing",
      "kind" : "remoteSourceControl",
      "location" : "https://github.com/pointfreeco/swift-snapshot-testing",
      "state" : {
        "revision" : "5b0c434778f2c1a4c9b5ebdb8682b28e84dd69bd",
        "version" : "1.15.4"
      }
    },
    {
      "identity" : "swift-syntax",
      "kind" : "remoteSourceControl",
      "location" : "https://github.com/apple/swift-syntax",
      "state" : {
        "revision" : "64889f0c732f210a935a0ad7cda38f77f876262d",
        "version" : "509.1.1"
      }
    },
    {
      "identity" : "swifter",
      "kind" : "remoteSourceControl",
      "location" : "https://github.com/httpswift/swifter.git",
      "state" : {
        "revision" : "9483a5d459b45c3ffd059f7b55f9638e268632fd",
        "version" : "1.5.0"
      }
    },
    {
      "identity" : "sync_crypto",
      "kind" : "remoteSourceControl",
      "location" : "https://github.com/duckduckgo/sync_crypto",
      "state" : {
        "revision" : "2ab6ab6f0f96b259c14c2de3fc948935fc16ac78",
        "version" : "0.2.0"
      }
    },
    {
      "identity" : "trackerradarkit",
      "kind" : "remoteSourceControl",
      "location" : "https://github.com/duckduckgo/TrackerRadarKit",
      "state" : {
        "revision" : "6c84fd19139414fc0edbf9673ade06e532a564f0",
        "version" : "2.0.0"
      }
    },
    {
      "identity" : "wireguard-apple",
      "kind" : "remoteSourceControl",
      "location" : "https://github.com/duckduckgo/wireguard-apple",
      "state" : {
        "revision" : "13fd026384b1af11048451061cc1b21434990668",
        "version" : "1.1.3"
      }
    }
  ],
  "version" : 2
}<|MERGE_RESOLUTION|>--- conflicted
+++ resolved
@@ -32,13 +32,8 @@
       "kind" : "remoteSourceControl",
       "location" : "https://github.com/duckduckgo/BrowserServicesKit",
       "state" : {
-<<<<<<< HEAD
-        "revision" : "9e64d694224e1e38b46b1a00656ad9654f941ad3",
-        "version" : "145.3.1"
-=======
-        "revision" : "ada5f68970f098b3230dbd80a25cd048a606ac12",
-        "version" : "144.0.7-3"
->>>>>>> 5864a4ad
+        "revision" : "1c692ce52ffd74edd1d1180e038a14a0cf1dd736",
+        "version" : "145.3.2"
       }
     },
     {
