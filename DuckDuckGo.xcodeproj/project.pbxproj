--- conflicted
+++ resolved
@@ -2478,10 +2478,7 @@
 				85F591251FD1BFAA00746C77 /* DisconnectMeTrackerTests.swift in Sources */,
 				F17D72391E8B35C6003E8B0E /* AppUrlsTests.swift in Sources */,
 				F1134ED61F40F29F00B73467 /* StatisticsUserDefaultsTests.swift in Sources */,
-<<<<<<< HEAD
-=======
 				83B8BDAF20AB14A70076D6A1 /* APIHeadersTests.swift in Sources */,
->>>>>>> 71462223
 				8536A1CA209AF6490050739E /* HomeRowReminderTests.swift in Sources */,
 				F11E23091ED3559700523BC9 /* DisconnectMeTrackersParserTests.swift in Sources */,
 			);
